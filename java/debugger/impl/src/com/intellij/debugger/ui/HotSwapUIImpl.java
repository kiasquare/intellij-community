/*
 * Copyright 2000-2016 JetBrains s.r.o.
 *
 * Licensed under the Apache License, Version 2.0 (the "License");
 * you may not use this file except in compliance with the License.
 * You may obtain a copy of the License at
 *
 * http://www.apache.org/licenses/LICENSE-2.0
 *
 * Unless required by applicable law or agreed to in writing, software
 * distributed under the License is distributed on an "AS IS" BASIS,
 * WITHOUT WARRANTIES OR CONDITIONS OF ANY KIND, either express or implied.
 * See the License for the specific language governing permissions and
 * limitations under the License.
 */
package com.intellij.debugger.ui;

import com.intellij.CommonBundle;
import com.intellij.debugger.DebuggerBundle;
import com.intellij.debugger.DebuggerManager;
import com.intellij.debugger.DebuggerManagerEx;
import com.intellij.debugger.impl.DebuggerManagerAdapter;
import com.intellij.debugger.impl.DebuggerSession;
import com.intellij.debugger.impl.HotSwapFile;
import com.intellij.debugger.impl.HotSwapManager;
import com.intellij.debugger.settings.DebuggerSettings;
import com.intellij.notification.NotificationType;
import com.intellij.openapi.application.Application;
import com.intellij.openapi.application.ApplicationManager;
import com.intellij.openapi.application.ModalityState;
import com.intellij.openapi.compiler.CompilationStatusListener;
import com.intellij.openapi.compiler.CompileContext;
import com.intellij.openapi.compiler.CompilerManager;
import com.intellij.openapi.compiler.CompilerTopics;
import com.intellij.openapi.compiler.ex.CompilerPathsEx;
import com.intellij.openapi.components.ProjectComponent;
import com.intellij.openapi.module.ModuleManager;
import com.intellij.openapi.progress.ProgressManager;
import com.intellij.openapi.project.Project;
import com.intellij.openapi.ui.DialogWrapper;
import com.intellij.openapi.ui.Messages;
import com.intellij.openapi.util.Disposer;
import com.intellij.openapi.util.Ref;
import com.intellij.openapi.util.io.FileUtil;
import com.intellij.openapi.util.text.StringUtil;
import com.intellij.util.SmartList;
import com.intellij.util.containers.ContainerUtil;
import com.intellij.util.messages.MessageBus;
import com.intellij.util.messages.MessageBusConnection;
import gnu.trove.THashSet;
import org.jetbrains.annotations.NotNull;
import org.jetbrains.annotations.Nullable;
import org.jetbrains.jps.util.JpsPathUtil;

import java.io.File;
import java.util.*;
import java.util.concurrent.atomic.AtomicReference;
import java.util.stream.Collectors;

/**
 * User: lex
 * Date: Oct 2, 2003
 * Time: 6:00:55 PM
 */
public class HotSwapUIImpl extends HotSwapUI implements ProjectComponent {
  private final List<HotSwapVetoableListener> myListeners = ContainerUtil.createLockFreeCopyOnWriteList();
  private boolean myAskBeforeHotswap = true;
  private final Project myProject;
  private boolean myPerformHotswapAfterThisCompilation = true;

  public HotSwapUIImpl(final Project project, final MessageBus bus, DebuggerManager debugManager) {
    myProject = project;

    ((DebuggerManagerEx)debugManager).addDebuggerManagerListener(new DebuggerManagerAdapter() {
      private MessageBusConnection myConn = null;

      @Override
      public void sessionAttached(DebuggerSession session) {
        if (myConn == null) {
          myConn = bus.connect();
          myConn.subscribe(CompilerTopics.COMPILATION_STATUS, new MyCompilationStatusListener());
        }
      }

      @Override
      public void sessionDetached(DebuggerSession session) {
        if (!getHotSwappableDebugSessions().isEmpty()) return;

        final MessageBusConnection conn = myConn;
        if (conn != null) {
          Disposer.dispose(conn);
          myConn = null;
        }
      }
    });
  }

  public void projectOpened() {
  }

  public void projectClosed() {
  }

  @NotNull
  public String getComponentName() {
    return "HotSwapUI";
  }

  public void initComponent() {
  }

  public void disposeComponent() {

  }

  public void addListener(HotSwapVetoableListener listener) {
    myListeners.add(listener);
  }

  public void removeListener(HotSwapVetoableListener listener) {
    myListeners.remove(listener);
  }

  private static boolean shouldDisplayHangWarning(DebuggerSettings settings, List<DebuggerSession> sessions) {
    if (!settings.HOTSWAP_HANG_WARNING_ENABLED) {
      return false;
    }
    // todo: return false if yourkit agent is inactive
    for (DebuggerSession session : sessions) {
      if (session.isPaused()) {
        return true;
      }
    }
    return false;
  }

  private void hotSwapSessions(final List<DebuggerSession> sessions, @Nullable final Map<String, List<String>> generatedPaths) {
    final boolean shouldAskBeforeHotswap = myAskBeforeHotswap;
    myAskBeforeHotswap = true;

    final DebuggerSettings settings = DebuggerSettings.getInstance();
    final String runHotswap = settings.RUN_HOTSWAP_AFTER_COMPILE;
    final boolean shouldDisplayHangWarning = shouldDisplayHangWarning(settings, sessions);

    if (shouldAskBeforeHotswap && DebuggerSettings.RUN_HOTSWAP_NEVER.equals(runHotswap)) {
      return;
    }

    final boolean shouldPerformScan = generatedPaths == null;

    final HotSwapProgressImpl findClassesProgress;
    if (shouldPerformScan) {
      findClassesProgress = new HotSwapProgressImpl(myProject);
    }
    else {
      boolean createProgress = false;
      for (DebuggerSession session : sessions) {
        if (session.isModifiedClassesScanRequired()) {
          createProgress = true;
          break;
        }
      }
      findClassesProgress = createProgress ? new HotSwapProgressImpl(myProject) : null;
    }

    ApplicationManager.getApplication().executeOnPooledThread(() -> {
      final Map<DebuggerSession, Map<String, HotSwapFile>> modifiedClasses;
      if (shouldPerformScan) {
        modifiedClasses = scanForModifiedClassesWithProgress(sessions, findClassesProgress);
      }
      else {
        final List<DebuggerSession> toScan = new ArrayList<>();
        final List<DebuggerSession> toUseGenerated = new ArrayList<>();
        for (DebuggerSession session : sessions) {
          (session.isModifiedClassesScanRequired() ? toScan : toUseGenerated).add(session);
          session.setModifiedClassesScanRequired(false);
        }
        modifiedClasses = new HashMap<>();
        if (!toUseGenerated.isEmpty()) {
          modifiedClasses.putAll(HotSwapManager.findModifiedClasses(toUseGenerated, generatedPaths));
        }
        if (!toScan.isEmpty()) {
          modifiedClasses.putAll(scanForModifiedClassesWithProgress(toScan, findClassesProgress));
        }
      }

<<<<<<< HEAD
        application.invokeLater(new Runnable() {
          public void run() {
            if (shouldAskBeforeHotswap && !DebuggerSettings.RUN_HOTSWAP_ALWAYS.equals(runHotswap)) {
              final RunHotswapDialog dialog = RunHotswapDialog.Factory.createDialog(myProject, sessions, shouldDisplayHangWarning);
              if (!dialog.showAndGet()) {
                for (DebuggerSession session : modifiedClasses.keySet()) {
                  session.setModifiedClassesScanRequired(true);
                }
                return;
=======
      final Application application = ApplicationManager.getApplication();
      if (modifiedClasses.isEmpty()) {
        final String message = DebuggerBundle.message("status.hotswap.uptodate");
        HotSwapProgressImpl.NOTIFICATION_GROUP.createNotification(message, NotificationType.INFORMATION).notify(myProject);
        return;
      }

      application.invokeLater(() -> {
        if (shouldAskBeforeHotswap && !DebuggerSettings.RUN_HOTSWAP_ALWAYS.equals(runHotswap)) {
          final RunHotswapDialog dialog = new RunHotswapDialog(myProject, sessions, shouldDisplayHangWarning);
          if (!dialog.showAndGet()) {
            for (DebuggerSession session : modifiedClasses.keySet()) {
              session.setModifiedClassesScanRequired(true);
            }
            return;
          }
          final Set<DebuggerSession> toReload = new HashSet<>(dialog.getSessionsToReload());
          for (DebuggerSession session : modifiedClasses.keySet()) {
            if (!toReload.contains(session)) {
              session.setModifiedClassesScanRequired(true);
            }
          }
          modifiedClasses.keySet().retainAll(toReload);
        }
        else {
          if (shouldDisplayHangWarning) {
            final int answer = Messages.showCheckboxMessageDialog(
              DebuggerBundle.message("hotswap.dialog.hang.warning"),
              DebuggerBundle.message("hotswap.dialog.title"),
              new String[]{"Perform &Reload Classes", "&Skip Reload Classes"},
              CommonBundle.message("dialog.options.do.not.show"),
              false, 1, 1, Messages.getWarningIcon(),
              (exitCode, cb) -> {
                settings.HOTSWAP_HANG_WARNING_ENABLED = !cb.isSelected();
                return exitCode == DialogWrapper.OK_EXIT_CODE ? exitCode : DialogWrapper.CANCEL_EXIT_CODE;
>>>>>>> bd50525b
              }
            );
            if (answer == DialogWrapper.CANCEL_EXIT_CODE) {
              for (DebuggerSession session : modifiedClasses.keySet()) {
                session.setModifiedClassesScanRequired(true);
              }
              return;
            }
          }
        }

        if (!modifiedClasses.isEmpty()) {
          final HotSwapProgressImpl progress = new HotSwapProgressImpl(myProject);
          if (modifiedClasses.keySet().size() == 1) {
            //noinspection ConstantConditions
            progress.setSessionForActions(ContainerUtil.getFirstItem(modifiedClasses.keySet()));
          }
          application.executeOnPooledThread(() -> reloadModifiedClasses(modifiedClasses, progress));
        }
      }, ModalityState.NON_MODAL);
    });
  }

  private static Map<DebuggerSession, Map<String, HotSwapFile>> scanForModifiedClassesWithProgress(final List<DebuggerSession> sessions,
                                                                                                   final HotSwapProgressImpl progress) {
    final Ref<Map<DebuggerSession, Map<String, HotSwapFile>>> result = Ref.create(null);
    ProgressManager.getInstance().runProcess(() -> {
      try {
        result.set(HotSwapManager.scanForModifiedClasses(sessions, progress));
      }
      finally {
        progress.finished();
      }
    }, progress.getProgressIndicator());
    return result.get();
  }

  private static void reloadModifiedClasses(final Map<DebuggerSession, Map<String, HotSwapFile>> modifiedClasses, final HotSwapProgressImpl progress) {
    ProgressManager.getInstance().runProcess(() -> {
      HotSwapManager.reloadModifiedClasses(modifiedClasses, progress);
      progress.finished();
    }, progress.getProgressIndicator());
  }

  public void reloadChangedClasses(final DebuggerSession session, boolean compileBeforeHotswap) {
    dontAskHotswapAfterThisCompilation();
    if (compileBeforeHotswap) {
      CompilerManager.getInstance(session.getProject()).make(null);
    }
    else {
      if (session.isAttached()) {
        hotSwapSessions(Collections.singletonList(session), null);
      }
    }
  }

  public void dontPerformHotswapAfterThisCompilation() {
    myPerformHotswapAfterThisCompilation = false;
  }

  public void dontAskHotswapAfterThisCompilation() {
    myAskBeforeHotswap = false;
  }

  private class MyCompilationStatusListener implements CompilationStatusListener {

    private final AtomicReference<Map<String, List<String>>> myGeneratedPaths = new AtomicReference<>(new HashMap<>());
    private final THashSet<File> myOutputRoots;

    private MyCompilationStatusListener() {
      myOutputRoots = new THashSet<>(FileUtil.FILE_HASHING_STRATEGY);
      for (final String path : CompilerPathsEx.getOutputPaths(ModuleManager.getInstance(myProject).getModules())) {
        myOutputRoots.add(new File(path));
      }
    }

    public void fileGenerated(String outputRoot, String relativePath) {
      if (StringUtil.endsWith(relativePath, ".class") && JpsPathUtil.isUnder(myOutputRoots, new File(outputRoot))) {
        // collect only classes
        myGeneratedPaths.get().computeIfAbsent(outputRoot, k -> new ArrayList<>()).add(relativePath);
      }
    }

    public void compilationFinished(boolean aborted, int errors, int warnings, CompileContext compileContext) {
      final Map<String, List<String>> generated = myGeneratedPaths.getAndSet(new HashMap<>());
      if (myProject.isDisposed()) {
        return;
      }
      if (!aborted && myPerformHotswapAfterThisCompilation) {
        for (HotSwapVetoableListener listener : myListeners) {
          if (!listener.shouldHotSwap(compileContext)) {
            return;
          }
        }

        List<DebuggerSession> sessions = getHotSwappableDebugSessions();
        if (!sessions.isEmpty()) {
          hotSwapSessions(sessions, generated);
        }
      }
      myPerformHotswapAfterThisCompilation = true;
    }
  }

  public static boolean canHotSwap(@NotNull DebuggerSession debuggerSession) {
    return debuggerSession.isAttached() && debuggerSession.getProcess().canRedefineClasses();
  }

  @NotNull
  private List<DebuggerSession> getHotSwappableDebugSessions() {
    return DebuggerManagerEx.getInstanceEx(myProject).getSessions().stream()
      .filter(HotSwapUIImpl::canHotSwap)
      .collect(Collectors.toCollection(SmartList::new));
  }
}<|MERGE_RESOLUTION|>--- conflicted
+++ resolved
@@ -184,17 +184,6 @@
         }
       }
 
-<<<<<<< HEAD
-        application.invokeLater(new Runnable() {
-          public void run() {
-            if (shouldAskBeforeHotswap && !DebuggerSettings.RUN_HOTSWAP_ALWAYS.equals(runHotswap)) {
-              final RunHotswapDialog dialog = RunHotswapDialog.Factory.createDialog(myProject, sessions, shouldDisplayHangWarning);
-              if (!dialog.showAndGet()) {
-                for (DebuggerSession session : modifiedClasses.keySet()) {
-                  session.setModifiedClassesScanRequired(true);
-                }
-                return;
-=======
       final Application application = ApplicationManager.getApplication();
       if (modifiedClasses.isEmpty()) {
         final String message = DebuggerBundle.message("status.hotswap.uptodate");
@@ -204,7 +193,7 @@
 
       application.invokeLater(() -> {
         if (shouldAskBeforeHotswap && !DebuggerSettings.RUN_HOTSWAP_ALWAYS.equals(runHotswap)) {
-          final RunHotswapDialog dialog = new RunHotswapDialog(myProject, sessions, shouldDisplayHangWarning);
+          final RunHotswapDialog dialog = RunHotswapDialog.Factory.createDialog(myProject, sessions, shouldDisplayHangWarning);
           if (!dialog.showAndGet()) {
             for (DebuggerSession session : modifiedClasses.keySet()) {
               session.setModifiedClassesScanRequired(true);
@@ -230,7 +219,6 @@
               (exitCode, cb) -> {
                 settings.HOTSWAP_HANG_WARNING_ENABLED = !cb.isSelected();
                 return exitCode == DialogWrapper.OK_EXIT_CODE ? exitCode : DialogWrapper.CANCEL_EXIT_CODE;
->>>>>>> bd50525b
               }
             );
             if (answer == DialogWrapper.CANCEL_EXIT_CODE) {
