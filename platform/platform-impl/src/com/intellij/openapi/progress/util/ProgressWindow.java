--- conflicted
+++ resolved
@@ -17,7 +17,6 @@
 
 import com.intellij.openapi.Disposable;
 import com.intellij.openapi.application.ApplicationManager;
-import com.intellij.openapi.application.ModalityState;
 import com.intellij.openapi.application.impl.LaterInvocator;
 import com.intellij.openapi.application.impl.ModalityStateEx;
 import com.intellij.openapi.diagnostic.Logger;
@@ -26,10 +25,6 @@
 import com.intellij.openapi.util.Disposer;
 import com.intellij.openapi.util.EmptyRunnable;
 import com.intellij.openapi.wm.IdeFocusManager;
-<<<<<<< HEAD
-=======
-import com.intellij.openapi.wm.WindowManager;
->>>>>>> 76f5832e
 import com.intellij.util.messages.Topic;
 import com.intellij.util.ui.UIUtil;
 import org.jetbrains.annotations.NotNull;
@@ -92,33 +87,6 @@
     myShouldShowCancel = shouldShowCancel;
     myCancelText = cancelText;
     setModalityProgress(shouldShowBackground ? null : this);
-<<<<<<< HEAD
-=======
-
-    Component parent = parentComponent;
-    if (parent == null && project == null && !ApplicationManager.getApplication().isHeadlessEnvironment()) {
-      parent = JOptionPane.getRootFrame();
-    }
-
-    if (parent == null) {
-      myDialog = new ProgressDialog(this, shouldShowBackground, myProject, myCancelText);
-    }
-    else {
-      myDialog = new ProgressDialog(this, shouldShowBackground, parent, myCancelText);
-    }
-
-    Disposer.register(this, myDialog);
-
-    addStateDelegate(new AbstractProgressIndicatorExBase() {
-      @Override
-      public void cancel() {
-        super.cancel();
-        if (myDialog != null) {
-          myDialog.cancel();
-        }
-      }
-    });
->>>>>>> 76f5832e
     ApplicationManager.getApplication().getMessageBus().syncPublisher(TOPIC).progressWindowCreated(this);
     myDialog = ProgressDialogFactory.SERVICE.getInstance().createProgressDialog(this, project, cancelText, shouldShowBackground, parentComponent);
 
@@ -163,32 +131,7 @@
     // executed in a small amount of time. Problem: UI blinks and looks ugly if we show progress dialog that disappears shortly
     // for each of them. Solution is to postpone the tasks of showing progress dialog. Hence, it will not be shown at all
     // if the task is already finished when the time comes.
-<<<<<<< HEAD
     myDialog.prepareShowDialog(myDelayInMillis);
-=======
-    Timer timer = UIUtil.createNamedTimer("Progress window timer", myDelayInMillis, e -> ApplicationManager.getApplication().invokeLater(() -> {
-      if (isRunning()) {
-        if (myDialog != null) {
-          final DialogWrapper popup = myDialog.myPopup;
-          if (popup != null) {
-            if (popup.isShowing()) {
-              myDialog.myWasShown = true;
-            }
-          }
-        }
-        showDialog();
-      }
-      else {
-        Disposer.dispose(this);
-        final IdeFocusManager focusManager = IdeFocusManager.getInstance(myProject);
-        focusManager.doWhenFocusSettlesDown(() -> {
-          focusManager.requestDefaultFocus(true);
-        }, ModalityState.defaultModalityState());
-      }
-    }, getModalityState()));
-    timer.setRepeats(false);
-    timer.start();
->>>>>>> 76f5832e
   }
 
   final void enterModality() {
@@ -204,6 +147,7 @@
       LaterInvocator.leaveModal(this);
     }
   }
+
 
   @Override
   public void startBlocking() {
@@ -224,23 +168,12 @@
 
     enterModality();
     init.run();
-
-<<<<<<< HEAD
-    myDialog.startBlocking(myShouldShowCancel);
-    exitModality();
-=======
     try {
-      IdeEventQueue.getInstance().pumpEventsForHierarchy(myDialog.myPanel, event -> {
-        if (isCancellationEvent(event)) {
-          cancel();
-        }
-        return isStarted() && !isRunning();
-      });
+      myDialog.startBlocking(myShouldShowCancel);
     }
     finally {
       exitModality();
     }
->>>>>>> 76f5832e
   }
 
   @NotNull
@@ -288,7 +221,6 @@
 
     super.stop();
 
-<<<<<<< HEAD
     if (isDialogShowing()) {
       myDialog.setWillBeSheduledForRestore();
     }
@@ -297,14 +229,6 @@
       if (myDialog != null) {
         myDialog.hide();
       }
-=======
-    UIUtil.invokeLaterIfNeeded(() -> {
-      boolean wasShowing = isDialogShowing();
-      if (myDialog != null) {
-        myDialog.hide();
-      }
-
->>>>>>> 76f5832e
       synchronized (this) {
         myStoppedAlready = true;
       }
@@ -315,18 +239,8 @@
     SwingUtilities.invokeLater(EmptyRunnable.INSTANCE); // Just to give blocking dispatching a chance to go out.
   }
 
-<<<<<<< HEAD
-  private boolean isDialogShowing() {
+  protected boolean isDialogShowing() {
     return myDialog != null && myDialog.isShowing();
-=======
-  protected boolean isDialogShowing() {
-    return myDialog != null && myDialog.getPanel() != null && myDialog.getPanel().isShowing();
-  }
-
-  @Nullable
-  protected ProgressDialog getDialog() {
-    return myDialog;
->>>>>>> 76f5832e
   }
 
   public void background() {
@@ -339,10 +253,6 @@
     if (myDialog != null) {
       myBackgrounded = true;
       myDialog.background();
-<<<<<<< HEAD
-=======
-
->>>>>>> 76f5832e
       myDialog = null;
     }
   }
