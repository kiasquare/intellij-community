/*
 * Copyright 2000-2017 JetBrains s.r.o.
 *
 * Licensed under the Apache License, Version 2.0 (the "License");
 * you may not use this file except in compliance with the License.
 * You may obtain a copy of the License at
 *
 * http://www.apache.org/licenses/LICENSE-2.0
 *
 * Unless required by applicable law or agreed to in writing, software
 * distributed under the License is distributed on an "AS IS" BASIS,
 * WITHOUT WARRANTIES OR CONDITIONS OF ANY KIND, either express or implied.
 * See the License for the specific language governing permissions and
 * limitations under the License.
 */
package com.intellij.openapi.fileEditor.impl;

import com.intellij.ide.ui.UISettings;
import com.intellij.openapi.command.CommandAdapter;
import com.intellij.openapi.command.CommandEvent;
import com.intellij.openapi.command.CommandListener;
import com.intellij.openapi.command.CommandProcessor;
import com.intellij.openapi.command.impl.CommandMerger;
import com.intellij.openapi.components.*;
import com.intellij.openapi.diagnostic.Logger;
import com.intellij.openapi.editor.Document;
import com.intellij.openapi.editor.EditorFactory;
import com.intellij.openapi.editor.event.*;
import com.intellij.openapi.fileEditor.*;
import com.intellij.openapi.fileEditor.ex.FileEditorManagerEx;
import com.intellij.openapi.fileEditor.ex.IdeDocumentHistory;
import com.intellij.openapi.project.Project;
import com.intellij.openapi.util.Pair;
import com.intellij.openapi.util.registry.Registry;
import com.intellij.openapi.vfs.*;
import com.intellij.openapi.wm.ToolWindowManager;
import gnu.trove.THashSet;
import org.jetbrains.annotations.NotNull;
import org.jetbrains.annotations.Nullable;
import org.jetbrains.annotations.TestOnly;

import java.lang.ref.Reference;
import java.lang.ref.WeakReference;
import java.util.*;

@State(name = "IdeDocumentHistory", storages = @Storage(StoragePathMacros.WORKSPACE_FILE))
public class IdeDocumentHistoryImpl extends IdeDocumentHistory implements ProjectComponent, PersistentStateComponent<IdeDocumentHistoryImpl.RecentlyChangedFilesState> {
  private static final Logger LOG = Logger.getInstance("#com.intellij.openapi.fileEditor.impl.IdeDocumentHistoryImpl");

  public static final int BACK_QUEUE_LIMIT = Registry.intValue("editor.navigation.history.stack.size");
  private static final int CHANGE_QUEUE_LIMIT = Registry.intValue("editor.navigation.history.stack.size");

  private final Project myProject;

  private final EditorFactory myEditorFactory;
  private FileDocumentManager myFileDocumentManager;
  private FileEditorManagerEx myEditorManager;
  private final VirtualFileManager myVfManager;
  private final CommandProcessor myCmdProcessor;
  private final ToolWindowManager myToolWindowManager;

  private final LinkedList<PlaceInfo> myBackPlaces = new LinkedList<>(); // LinkedList of PlaceInfo's
  private final LinkedList<PlaceInfo> myForwardPlaces = new LinkedList<>(); // LinkedList of PlaceInfo's
  protected boolean myBackInProgress;
  protected boolean myForwardInProgress;
  protected Object myLastGroupId;

  // change's navigation
  private final LinkedList<PlaceInfo> myChangePlaces = new LinkedList<>(); // LinkedList of PlaceInfo's
  private int myStartIndex;
  private int myCurrentIndex;
  private PlaceInfo myCurrentChangePlace;

  protected PlaceInfo myCommandStartPlace;
  protected boolean myCurrentCommandIsNavigation;
  protected boolean myCurrentCommandHasChanges;
  protected final Set<VirtualFile> myChangedFilesInCurrentCommand = new THashSet<>();
  protected boolean myCurrentCommandHasMoves;

  private final CommandListener myCommandListener = new CommandAdapter() {
    @Override
    public void commandStarted(CommandEvent event) {
      onCommandStarted();
    }

    @Override
    public void commandFinished(CommandEvent event) {
      onCommandFinished(event.getCommandGroupId());
    }
  };

  private RecentlyChangedFilesState myRecentlyChangedFiles = new RecentlyChangedFilesState();

  public IdeDocumentHistoryImpl(@NotNull Project project,
                                @NotNull EditorFactory editorFactory,
                                @NotNull FileEditorManager editorManager,
                                @NotNull VirtualFileManager vfManager,
                                @NotNull CommandProcessor cmdProcessor,
                                @NotNull ToolWindowManager toolWindowManager) {
    myProject = project;
    myEditorFactory = editorFactory;
    myEditorManager = (FileEditorManagerEx)editorManager;
    myVfManager = vfManager;
    myCmdProcessor = cmdProcessor;
    myToolWindowManager = toolWindowManager;
  }

  @Override
  public final void projectOpened() {
    myEditorManager = (FileEditorManagerEx)FileEditorManager.getInstance(myProject);
    EditorEventMulticaster eventMulticaster = myEditorFactory.getEventMulticaster();

    DocumentListener documentListener = new DocumentAdapter() {
      @Override
      public void documentChanged(DocumentEvent e) {
        onDocumentChanged(e);
      }
    };
    eventMulticaster.addDocumentListener(documentListener, myProject);

    CaretListener caretListener = new CaretAdapter() {
      @Override
      public void caretPositionChanged(CaretEvent e) {
        onCaretPositionChanged(e);
      }
    };
    eventMulticaster.addCaretListener(caretListener,myProject);

    myProject.getMessageBus().connect().subscribe(FileEditorManagerListener.FILE_EDITOR_MANAGER, new FileEditorManagerListener() {
      @Override
      public void selectionChanged(@NotNull FileEditorManagerEvent e) {
        onSelectionChanged();
      }
    });

    VirtualFileListener fileListener = new VirtualFileAdapter() {
      @Override
      public void fileDeleted(@NotNull VirtualFileEvent event) {
        onFileDeleted();
      }
    };
    myVfManager.addVirtualFileListener(fileListener,myProject);
    myCmdProcessor.addCommandListener(myCommandListener,myProject);
  }

  public static class RecentlyChangedFilesState {
    // don't make it private, see: IDEA-130363 Recently Edited Files list should survive restart
    @SuppressWarnings("WeakerAccess") public List<String> CHANGED_PATHS = new ArrayList<>();

    public void register(VirtualFile file) {
      final String path = file.getPath();
      CHANGED_PATHS.remove(path);
      CHANGED_PATHS.add(path);
      trimToSize();
    }

    private void trimToSize(){
      final int limit = UISettings.getInstance().getRecentFilesLimit() + 1;
      while(CHANGED_PATHS.size()>limit){
        CHANGED_PATHS.remove(0);
      }
    }
  }

  @Override
  public RecentlyChangedFilesState getState() {
    return myRecentlyChangedFiles;
  }

  @Override
  public void loadState(RecentlyChangedFilesState state) {
    myRecentlyChangedFiles = state;
  }

  final void onFileDeleted() {
    removeInvalidFilesFromStacks();
  }

  public final void onSelectionChanged() {
    myCurrentCommandIsNavigation = true;
    myCurrentCommandHasMoves = true;
  }

  private void onCaretPositionChanged(CaretEvent e) {
    if (e.getOldPosition().line == e.getNewPosition().line) return;
    Document document = e.getEditor().getDocument();
    if (getFileDocumentManager().getFile(document) != null) {
      myCurrentCommandHasMoves = true;
    }
  }

  private void onDocumentChanged(DocumentEvent e) {
    Document document = e.getDocument();
    final VirtualFile file = getFileDocumentManager().getFile(document);
    if (file != null) {
      myCurrentCommandHasChanges = true;
      myChangedFilesInCurrentCommand.add(file);
    }
  }

  protected void onCommandStarted() {
    myCommandStartPlace = getCurrentPlaceInfo();
    myCurrentCommandIsNavigation = false;
    myCurrentCommandHasChanges = false;
    myCurrentCommandHasMoves = false;
    myChangedFilesInCurrentCommand.clear();
  }

  protected PlaceInfo getCurrentPlaceInfo() {
    final Pair<FileEditor,FileEditorProvider> selectedEditorWithProvider = getSelectedEditor();
    if (selectedEditorWithProvider != null) {
      return createPlaceInfo(selectedEditorWithProvider.getFirst (), selectedEditorWithProvider.getSecond ());
    }
    return null;
  }

  protected void onCommandFinished(Object commandGroupId) {
    if (myCommandStartPlace != null) {
      if (myCurrentCommandIsNavigation && myCurrentCommandHasMoves) {
        if (!myBackInProgress) {
          if (!CommandMerger.canMergeGroup(commandGroupId, myLastGroupId)) {
            putLastOrMerge(myBackPlaces, myCommandStartPlace, BACK_QUEUE_LIMIT);
          }
          if (!myForwardInProgress) {
            myForwardPlaces.clear();
          }
        }
        removeInvalidFilesFromStacks();
      }
    }
    myLastGroupId = commandGroupId;

    if (myCurrentCommandHasChanges) {
      setCurrentChangePlace();
    }
    else if (myCurrentCommandHasMoves) {
      pushCurrentChangePlace();
    }
  }


  @Override
  public final void projectClosed() {
  }

  @Override
  public final void includeCurrentCommandAsNavigation() {
    myCurrentCommandIsNavigation = true;
  }

  @Override
  public final void includeCurrentPlaceAsChangePlace() {
    setCurrentChangePlace();
    pushCurrentChangePlace();
  }

  protected void setCurrentChangePlace() {
    final PlaceInfo placeInfo = getCurrentPlaceInfo();
    if (placeInfo == null) {
      return;
    }

    final VirtualFile file = placeInfo.getFile();
    if (myChangedFilesInCurrentCommand.contains(file)) {
      myRecentlyChangedFiles.register(file);

      myCurrentChangePlace = placeInfo;
      if (!myChangePlaces.isEmpty()) {
        final PlaceInfo lastInfo = myChangePlaces.getLast();
        if (isSame(placeInfo, lastInfo)) {
          myChangePlaces.removeLast();
        }
      }
      myCurrentIndex = myStartIndex + myChangePlaces.size();
    }
  }

  protected void pushCurrentChangePlace() {
    if (myCurrentChangePlace != null) {
      myChangePlaces.add(myCurrentChangePlace);
      if (myChangePlaces.size() > CHANGE_QUEUE_LIMIT) {
        myChangePlaces.removeFirst();
        myStartIndex++;
      }
      myCurrentChangePlace = null;
    }
    myCurrentIndex = myStartIndex + myChangePlaces.size();
  }

  @Override
  public VirtualFile[] getChangedFiles() {
    List<VirtualFile> files = new ArrayList<>();

    final LocalFileSystem lfs = LocalFileSystem.getInstance();
    final List<String> paths = myRecentlyChangedFiles.CHANGED_PATHS;
    for (String path : paths) {
      final VirtualFile file = lfs.findFileByPath(path);
      if (file != null) {
        files.add(file);
      }
    }

    return VfsUtilCore.toVirtualFileArray(files);
  }

  @Override
  public void clearHistory() {
    myBackPlaces.clear();
    myForwardPlaces.clear();
    myChangePlaces.clear();

    myLastGroupId = null;

    myStartIndex = 0;
    myCurrentIndex = 0;
    myCurrentChangePlace = null;
    myCommandStartPlace = null;
  }

  @Override
  public void back() {
    removeInvalidFilesFromStacks();
    if (myBackPlaces.isEmpty()) return;
    final PlaceInfo info = myBackPlaces.removeLast();

    PlaceInfo current = getCurrentPlaceInfo();
    if (current != null) {
      if (!isSame(current, info)) {
        putLastOrMerge(myForwardPlaces, current, Integer.MAX_VALUE);
      }
    }
    putLastOrMerge(myForwardPlaces, info, Integer.MAX_VALUE);

    myBackInProgress = true;
    try {
      executeCommand(() -> gotoPlaceInfo(info), "", null);
    }
    finally {
      myBackInProgress = false;
    }
  }

  @Override
  public void forward() {
    removeInvalidFilesFromStacks();

    final PlaceInfo target = getTargetForwardInfo();
    if (target == null) return;

    myForwardInProgress = true;
    try {
      executeCommand(() -> gotoPlaceInfo(target), "", null);
    } finally {
      myForwardInProgress = false;
    }
  }

  private PlaceInfo getTargetForwardInfo() {
    if (myForwardPlaces.isEmpty()) return null;

    PlaceInfo target = myForwardPlaces.removeLast();
    PlaceInfo current = getCurrentPlaceInfo();

    while (!myForwardPlaces.isEmpty()) {
      if (current != null && isSame(current, target)) {
        target = myForwardPlaces.removeLast();
      }
      else {
        break;
      }
    }
    return target;
  }

  @Override
  public boolean isBackAvailable() {
    return !myBackPlaces.isEmpty();
  }

  @Override
  public boolean isForwardAvailable() {
    return !myForwardPlaces.isEmpty();
  }

  @Override
  public final void navigatePreviousChange() {
    removeInvalidFilesFromStacks();
    if (myCurrentIndex == myStartIndex) return;
    int index = myCurrentIndex - 1;
    final PlaceInfo info = myChangePlaces.get(index - myStartIndex);

    executeCommand(() -> gotoPlaceInfo(info), "", null);
    myCurrentIndex = index;
  }

  @Override
  public final boolean isNavigatePreviousChangeAvailable() {
    return myCurrentIndex > myStartIndex;
  }

  protected void removeInvalidFilesFromStacks() {
    removeInvalidFilesFrom(myBackPlaces);

    removeInvalidFilesFrom(myForwardPlaces);
    if (removeInvalidFilesFrom(myChangePlaces)) {
      myCurrentIndex = myStartIndex + myChangePlaces.size();
    }
  }

  @Override
  public void navigateNextChange() {
    removeInvalidFilesFromStacks();
    if (myCurrentIndex >= myStartIndex + myChangePlaces.size() - 1) return;
    int index = myCurrentIndex + 1;
    final PlaceInfo info = myChangePlaces.get(index - myStartIndex);

    executeCommand(() -> gotoPlaceInfo(info), "", null);
    myCurrentIndex = index;
  }

  @Override
  public boolean isNavigateNextChangeAvailable() {
    return myCurrentIndex < myStartIndex + myChangePlaces.size() - 1;
  }

  private static boolean removeInvalidFilesFrom(@NotNull List<PlaceInfo> backPlaces) {
    boolean removed = false;
    for (Iterator<PlaceInfo> iterator = backPlaces.iterator(); iterator.hasNext();) {
      PlaceInfo info = iterator.next();
      final VirtualFile file = info.myFile;
      if (!file.isValid()) {
        iterator.remove();
        removed = true;
      }
    }

    return removed;
  }

  protected void gotoPlaceInfo(@NotNull PlaceInfo info) { // TODO: Msk
    final boolean wasActive = myToolWindowManager.isEditorComponentActive();
    EditorWindow wnd = info.getWindow();
    final Pair<FileEditor[],FileEditorProvider[]> editorsWithProviders = wnd != null && wnd.isValid()
                           ? myEditorManager.openFileWithProviders(info.getFile(), wasActive, wnd)
                           : myEditorManager.openFileWithProviders(info.getFile(), wasActive, false);

    myEditorManager.setSelectedEditor(info.getFile(), info.getEditorTypeId());

    final FileEditor[] editors = editorsWithProviders.getFirst();
    final FileEditorProvider[] providers = editorsWithProviders.getSecond();
    for (int i = 0; i < editors.length; i++) {
      String typeId = providers [i].getEditorTypeId();
      if (typeId.equals(info.getEditorTypeId())) {
        editors[i].setState(info.getNavigationState());
      }
    }
  }

  /**
   * @return currently selected FileEditor or null.
   */
  protected Pair<FileEditor,FileEditorProvider> getSelectedEditor() {
    VirtualFile file = myEditorManager.getCurrentFile();
    return file != null ? myEditorManager.getSelectedEditorWithProvider(file) : null;
  }

  private PlaceInfo createPlaceInfo(@NotNull final FileEditor fileEditor, final FileEditorProvider fileProvider) {
    final VirtualFile file = myEditorManager.getFile(fileEditor);
    LOG.assertTrue(file != null);

    final FileEditorState state = fileEditor.getState(FileEditorStateLevel.NAVIGATION);

    return new PlaceInfo(file, state, fileProvider.getEditorTypeId(), myEditorManager.getCurrentWindow());
  }


  @Override
  @NotNull
  public final String getComponentName() {
    return "IdeDocumentHistory";
  }

  private static void putLastOrMerge(@NotNull LinkedList<PlaceInfo> list, @NotNull PlaceInfo next, int limitSizeLimit) {
    if (!list.isEmpty()) {
      PlaceInfo prev = list.getLast();
      if (isSame(prev, next)) {
        list.removeLast();
      }
    }

    list.add(next);
    if (list.size() > limitSizeLimit) {
      list.removeFirst();
    }
  }

  private FileDocumentManager getFileDocumentManager() {
    if (myFileDocumentManager == null) {
      myFileDocumentManager = FileDocumentManager.getInstance();
    }
    return myFileDocumentManager;
  }

<<<<<<< HEAD
  public static final class PlaceInfo {

=======
  private static final class PlaceInfo {
>>>>>>> 9b4896ae
    private final VirtualFile myFile;
    private final FileEditorState myNavigationState;
    private final String myEditorTypeId;
    private final Reference<EditorWindow> myWindow;

    PlaceInfo(@NotNull VirtualFile file,
              @NotNull FileEditorState navigationState,
              @NotNull String editorTypeId,
              @Nullable EditorWindow window) {
      myNavigationState = navigationState;
      myFile = file;
      myEditorTypeId = editorTypeId;
      myWindow = new WeakReference<>(window);
    }

    public EditorWindow getWindow() {
      return myWindow.get();
    }

    @NotNull
    public FileEditorState getNavigationState() {
      return myNavigationState;
    }

    @NotNull
    public VirtualFile getFile() {
      return myFile;
    }

    @NotNull
    public String getEditorTypeId() {
      return myEditorTypeId;
    }

    @Override
    public String toString() {
      return getFile().getName() + " " + getNavigationState();
    }

  }

  @NotNull
  @TestOnly
  List<PlaceInfo> getBackPlaces() {
    return myBackPlaces;
  }

  @Override
  public final void initComponent() { }

  @Override
  public final void disposeComponent() {
    myLastGroupId = null;
  }

  protected void executeCommand(Runnable runnable, String name, Object groupId) {
    myCmdProcessor.executeCommand(myProject, runnable, name, groupId);
  }

  public static boolean isSame(@NotNull PlaceInfo first, @NotNull PlaceInfo second) {
    if (first.getFile().equals(second.getFile())) {
      FileEditorState firstState = first.getNavigationState();
      FileEditorState secondState = second.getNavigationState();
      return firstState.equals(secondState) || firstState.canBeMergedWith(secondState, FileEditorStateLevel.NAVIGATION);
    }

    return false;
  }


}<|MERGE_RESOLUTION|>--- conflicted
+++ resolved
@@ -501,12 +501,7 @@
     return myFileDocumentManager;
   }
 
-<<<<<<< HEAD
   public static final class PlaceInfo {
-
-=======
-  private static final class PlaceInfo {
->>>>>>> 9b4896ae
     private final VirtualFile myFile;
     private final FileEditorState myNavigationState;
     private final String myEditorTypeId;
