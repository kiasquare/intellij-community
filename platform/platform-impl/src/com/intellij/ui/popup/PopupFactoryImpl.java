--- conflicted
+++ resolved
@@ -52,13 +52,10 @@
 import com.intellij.util.ObjectUtils;
 import com.intellij.util.containers.ContainerUtil;
 import com.intellij.util.containers.WeakHashMap;
-<<<<<<< HEAD
-=======
 import com.intellij.util.ui.EmptyIcon;
 import com.intellij.util.ui.StatusText;
 import com.intellij.util.ui.UIUtil;
 import org.jetbrains.annotations.NonNls;
->>>>>>> 95859d46
 import org.jetbrains.annotations.NotNull;
 import org.jetbrains.annotations.Nullable;
 
@@ -740,196 +737,6 @@
     }
   }
 
-<<<<<<< HEAD
-=======
-  private static class ActionPopupStep implements ListPopupStepEx<ActionItem>, MnemonicNavigationFilter<ActionItem>, SpeedSearchFilter<ActionItem> {
-    private final List<ActionItem> myItems;
-    private final String myTitle;
-    private final Component myContext;
-    private final boolean myEnableMnemonics;
-    private final int myDefaultOptionIndex;
-    private final boolean myAutoSelectionEnabled;
-    private final boolean myShowDisabledActions;
-    private Runnable myFinalRunnable;
-    @Nullable private final Condition<AnAction> myPreselectActionCondition;
-
-    private ActionPopupStep(@NotNull final List<ActionItem> items, final String title, Component context, boolean enableMnemonics,
-                            @Nullable Condition<AnAction> preselectActionCondition, final boolean autoSelection, boolean showDisabledActions) {
-      myItems = items;
-      myTitle = title;
-      myContext = context;
-      myEnableMnemonics = enableMnemonics;
-      myDefaultOptionIndex = getDefaultOptionIndexFromSelectCondition(preselectActionCondition, items);
-      myPreselectActionCondition = preselectActionCondition;
-      myAutoSelectionEnabled = autoSelection;
-      myShowDisabledActions = showDisabledActions;
-    }
-
-    private static int getDefaultOptionIndexFromSelectCondition(@Nullable Condition<AnAction> preselectActionCondition,
-                                                                @NotNull List<ActionItem> items) {
-      int defaultOptionIndex = 0;
-      if (preselectActionCondition != null) {
-        for (int i = 0; i < items.size(); i++) {
-          final AnAction action = items.get(i).getAction();
-          if (preselectActionCondition.value(action)) {
-            defaultOptionIndex = i;
-            break;
-          }
-        }
-      }
-      return defaultOptionIndex;
-    }
-
-    @Override
-    @NotNull
-    public List<ActionItem> getValues() {
-      return myItems;
-    }
-
-    @Override
-    public boolean isSelectable(final ActionItem value) {
-      return value.isEnabled();
-    }
-
-    @Override
-    public int getMnemonicPos(final ActionItem value) {
-      final String text = getTextFor(value);
-      int i = text.indexOf(UIUtil.MNEMONIC);
-      if (i < 0) {
-        i = text.indexOf('&');
-      }
-      if (i < 0) {
-        i = text.indexOf('_');
-      }
-      return i;
-    }
-
-    @Override
-    public Icon getIconFor(final ActionItem aValue) {
-      return aValue.getIcon();
-    }
-
-    @Override
-    @NotNull
-    public String getTextFor(final ActionItem value) {
-      return value.getText();
-    }
-
-    @Nullable
-    @Override
-    public String getTooltipTextFor(ActionItem value) {
-      return value.getDescription();
-    }
-
-    @Override
-    public void setEmptyText(@NotNull StatusText emptyText) {
-    }
-
-    @Override
-    public ListSeparator getSeparatorAbove(final ActionItem value) {
-      return value.isPrependWithSeparator() ? new ListSeparator(value.getSeparatorText()) : null;
-    }
-
-    @Override
-    public int getDefaultOptionIndex() {
-      return myDefaultOptionIndex;
-    }
-
-    @Override
-    public String getTitle() {
-      return myTitle;
-    }
-
-    @Override
-    public PopupStep onChosen(final ActionItem actionChoice, final boolean finalChoice) {
-      return onChosen(actionChoice, finalChoice, 0);
-    }
-
-    @Override
-    public PopupStep onChosen(ActionItem actionChoice, boolean finalChoice, final int eventModifiers) {
-      if (!actionChoice.isEnabled()) return FINAL_CHOICE;
-      final AnAction action = actionChoice.getAction();
-      DataManager mgr = DataManager.getInstance();
-
-      final DataContext dataContext = myContext != null ? mgr.getDataContext(myContext) : mgr.getDataContext();
-
-      if (action instanceof ActionGroup && (!finalChoice || !((ActionGroup)action).canBePerformed(dataContext))) {
-          return createActionsStep((ActionGroup)action, dataContext, myEnableMnemonics, true, myShowDisabledActions, null, myContext, false,
-                                   myPreselectActionCondition, false);
-      }
-      else {
-        myFinalRunnable = new Runnable() {
-          @Override
-          public void run() {
-            performAction(action, eventModifiers);
-          }
-        };
-        return FINAL_CHOICE;
-      }
-    }
-
-    public void performAction(@NotNull AnAction action, int modifiers) {
-      final DataManager mgr = DataManager.getInstance();
-      final DataContext dataContext = myContext != null ? mgr.getDataContext(myContext) : mgr.getDataContext();
-      final AnActionEvent event = new AnActionEvent(null, dataContext, ActionPlaces.UNKNOWN, action.getTemplatePresentation().clone(),
-                                                    ActionManager.getInstance(), modifiers);
-      event.setInjectedContext(action.isInInjectedContext());
-      if (ActionUtil.lastUpdateAndCheckDumb(action, event, false)) {
-        ActionUtil.performActionDumbAware(action, event);
-      }
-    }
-
-    @Override
-    public Runnable getFinalRunnable() {
-      return myFinalRunnable;
-    }
-
-    @Override
-    public boolean hasSubstep(final ActionItem selectedValue) {
-      return selectedValue != null && selectedValue.isEnabled() && selectedValue.getAction() instanceof ActionGroup;
-    }
-
-    @Override
-    public void canceled() {
-    }
-
-    @Override
-    public boolean isMnemonicsNavigationEnabled() {
-      return myEnableMnemonics;
-    }
-
-    @Override
-    public MnemonicNavigationFilter<ActionItem> getMnemonicNavigationFilter() {
-      return this;
-    }
-
-    @Override
-    public boolean canBeHidden(final ActionItem value) {
-      return true;
-    }
-
-    @Override
-    public String getIndexedString(final ActionItem value) {
-      return getTextFor(value);
-    }
-
-    @Override
-    public boolean isSpeedSearchEnabled() {
-      return true;
-    }
-
-    @Override
-    public boolean isAutoSelectionEnabled() {
-      return myAutoSelectionEnabled;
-    }
-
-    @Override
-    public SpeedSearchFilter<ActionItem> getSpeedSearchFilter() {
-      return this;
-    }
-  }
-
->>>>>>> 95859d46
   @Override
   @NotNull
   public List<JBPopup> getChildPopups(@NotNull final Component component) {
