--- conflicted
+++ resolved
@@ -1,5 +1,5 @@
 /*
- * Copyright 2000-2012 JetBrains s.r.o.
+ * Copyright 2000-2016 JetBrains s.r.o.
  *
  * Licensed under the Apache License, Version 2.0 (the "License");
  * you may not use this file except in compliance with the License.
@@ -16,6 +16,7 @@
 package com.intellij.ui.popup;
 
 import com.intellij.CommonBundle;
+import com.intellij.icons.AllIcons;
 import com.intellij.ide.DataManager;
 import com.intellij.ide.IdeEventQueue;
 import com.intellij.ide.IdeTooltipManager;
@@ -24,6 +25,7 @@
 import com.intellij.openapi.actionSystem.Presentation;
 import com.intellij.openapi.actionSystem.ex.ActionUtil;
 import com.intellij.openapi.actionSystem.impl.ActionMenu;
+import com.intellij.openapi.actionSystem.impl.Utils;
 import com.intellij.openapi.application.ex.ApplicationEx;
 import com.intellij.openapi.application.ex.ApplicationManagerEx;
 import com.intellij.openapi.application.impl.LaterInvocator;
@@ -37,7 +39,7 @@
 import com.intellij.openapi.ui.popup.util.BaseListPopupStep;
 import com.intellij.openapi.util.Condition;
 import com.intellij.openapi.util.EmptyRunnable;
-import com.intellij.openapi.util.Getter;
+import com.intellij.openapi.util.IconLoader;
 import com.intellij.openapi.util.Key;
 import com.intellij.openapi.wm.WindowManager;
 import com.intellij.openapi.wm.ex.WindowManagerEx;
@@ -51,20 +53,15 @@
 import com.intellij.ui.popup.list.ListPopupImpl;
 import com.intellij.ui.popup.mock.MockConfirmation;
 import com.intellij.ui.popup.tree.TreePopupImpl;
-<<<<<<< HEAD
-import com.intellij.util.Function;
-=======
 import com.intellij.util.IconUtil;
->>>>>>> 9b4896ae
 import com.intellij.util.ObjectUtils;
+import com.intellij.util.PlatformIcons;
 import com.intellij.util.containers.ContainerUtil;
+import com.intellij.util.containers.HashMap;
 import com.intellij.util.containers.WeakHashMap;
-<<<<<<< HEAD
-=======
 import com.intellij.util.ui.StatusText;
 import com.intellij.util.ui.UIUtil;
 import org.jetbrains.annotations.NonNls;
->>>>>>> 9b4896ae
 import org.jetbrains.annotations.NotNull;
 import org.jetbrains.annotations.Nullable;
 
@@ -74,16 +71,10 @@
 import javax.swing.event.ListSelectionEvent;
 import javax.swing.event.ListSelectionListener;
 import java.awt.*;
-<<<<<<< HEAD
-import java.awt.event.ActionEvent;
-import java.awt.event.InputEvent;
-import java.awt.event.KeyEvent;
-=======
 import java.awt.event.*;
 import java.beans.PropertyChangeEvent;
 import java.beans.PropertyChangeListener;
 import java.util.ArrayList;
->>>>>>> 9b4896ae
 import java.util.Arrays;
 import java.util.List;
 import java.util.Map;
@@ -101,7 +92,7 @@
 
   private static final Logger LOG = Logger.getInstance("#com.intellij.ui.popup.PopupFactoryImpl");
 
-  private final Map<Disposable, List<Balloon>> myStorage = new WeakHashMap<Disposable, List<Balloon>>();
+  private final Map<Disposable, List<Balloon>> myStorage = new WeakHashMap<>();
 
   @NotNull
   @Override
@@ -118,7 +109,7 @@
   @NotNull
   @Override
   public JBPopup createMessage(String text) {
-    return createListPopup(new BaseListPopupStep<String>(null, new String[]{text}));
+    return createListPopup(new BaseListPopupStep<>(null, new String[]{text}));
   }
 
   @Override
@@ -202,16 +193,40 @@
                                   maxRowCount, null);
   }
 
-  private static ListPopup createActionGroupPopup(final String title,
+  @NotNull
+  public ListPopup createActionGroupPopup(String title,
+                                          @NotNull ActionGroup actionGroup,
+                                          @NotNull DataContext dataContext,
+                                          ActionSelectionAid aid,
+                                          boolean showDisabledActions,
+                                          Runnable disposeCallback,
+                                          int maxRowCount,
+                                          Condition<AnAction> preselectActionCondition,
+                                          @Nullable String actionPlace) {
+    return new ActionGroupPopup(title,
+                                actionGroup,
+                                dataContext,
+                                aid == ActionSelectionAid.ALPHA_NUMBERING || aid == ActionSelectionAid.NUMBERING,
+                                aid == ActionSelectionAid.ALPHA_NUMBERING,
+                                showDisabledActions,
+                                aid == ActionSelectionAid.MNEMONICS,
+                                disposeCallback,
+                                maxRowCount,
+                                preselectActionCondition,
+                                actionPlace);
+  }
+
+  private static ListPopup createActionGroupPopup(String title,
                                                   @NotNull ActionGroup actionGroup,
                                                   @NotNull DataContext dataContext,
                                                   boolean showNumbers,
                                                   boolean useAlphaAsNumbers,
                                                   boolean showDisabledActions,
                                                   boolean honorActionMnemonics,
-                                                  final Runnable disposeCallback,
-                                                  final int maxRowCount,
-                                                  final Condition<AnAction> preselectActionCondition, @Nullable final String actionPlace) {
+                                                  Runnable disposeCallback,
+                                                  int maxRowCount,
+                                                  Condition<AnAction> preselectActionCondition,
+                                                  @Nullable String actionPlace) {
     return new ActionGroupPopup(title, actionGroup, dataContext, showNumbers, useAlphaAsNumbers, showDisabledActions, honorActionMnemonics,
                                 disposeCallback, maxRowCount, preselectActionCondition, actionPlace);
   }
@@ -285,13 +300,13 @@
     }
 
     @NotNull
-    private Presentation updateActionItem(ActionItem actionItem) {
-      final AnAction action = actionItem.getAction();
+    private Presentation updateActionItem(@NotNull ActionItem actionItem) {
+      AnAction action = actionItem.getAction();
       Presentation presentation = new Presentation();
       presentation.setDescription(action.getTemplatePresentation().getDescription());
-      final String actualActionPlace = myActionPlace == null ? ActionPlaces.UNKNOWN : myActionPlace;
+
       final AnActionEvent actionEvent =
-        new AnActionEvent(null, DataManager.getInstance().getDataContext(myComponent), actualActionPlace, presentation,
+        new AnActionEvent(null, DataManager.getInstance().getDataContext(myComponent), myActionPlace, presentation,
                           ActionManager.getInstance(), 0);
       actionEvent.setInjectedContext(action.isInInjectedContext());
       ActionUtil.performDumbAwareUpdate(LaterInvocator.isInModalContext(), action, actionEvent, false);
@@ -306,8 +321,7 @@
                                             boolean showDisabledActions,
                                             boolean honorActionMnemonics,
                                             Condition<AnAction> preselectActionCondition,
-                                            @Nullable String actionPlace,
-                                            boolean autoSelection) {
+                                            @Nullable String actionPlace, boolean autoSelection) {
       final Component component = PlatformDataKeys.CONTEXT_COMPONENT.getData(dataContext);
       LOG.assertTrue(component != null, "dataContext has no component for new ListPopupStep");
 
@@ -319,7 +333,7 @@
       builder.buildGroup(actionGroup);
       final List<ActionItem> items = builder.getItems();
 
-      return new ActionPopupStep(items, title, contextSupplier(component), showNumbers || honorActionMnemonics && itemsHaveMnemonics(items),
+      return new ActionPopupStep(items, title, component, showNumbers || honorActionMnemonics && itemsHaveMnemonics(items),
                                  preselectActionCondition, autoSelection, showDisabledActions);
     }
 
@@ -361,12 +375,7 @@
       final ActionPopupStep actionPopupStep = ObjectUtils.tryCast(listStep, ActionPopupStep.class);
       if (actionPopupStep == null) return;
 
-      List<ToggleAction> filtered = ContainerUtil.mapNotNull(selectedValues, new Function<Object, ToggleAction>() {
-        @Override
-        public ToggleAction fun(Object o) {
-          return getActionByClass(o, actionPopupStep, ToggleAction.class);
-        }
-      });
+      List<ToggleAction> filtered = ContainerUtil.mapNotNull(selectedValues, o -> getActionByClass(o, actionPopupStep, ToggleAction.class));
 
       for (ToggleAction action : filtered) {
         actionPopupStep.performAction(action, 0);
@@ -436,34 +445,6 @@
       }
     }
   }
-
-  @NotNull
-  private static Getter<DataContext> contextSupplier(final Component component) {
-    return new Getter<DataContext>() {
-
-      @Override
-      public DataContext get() {
-        return DataManager.getInstance().getDataContext(component);
-      }
-    };
-  }
-
-  @NotNull
-  public ListPopup createActionGroupPopup(String title,
-                                          @NotNull ActionGroup actionGroup,
-                                          @NotNull DataContext dataContext,
-                                          ActionSelectionAid aid,
-                                          boolean showDisabledActions,
-                                          Runnable disposeCallback,
-                                          int maxRowCount,
-                                          Condition<AnAction> preselectActionCondition,
-                                          @Nullable String actionPlace) {
-    return new ActionGroupPopup(title, actionGroup, dataContext,
-                                aid == ActionSelectionAid.ALPHA_NUMBERING || aid == ActionSelectionAid.NUMBERING,
-                                aid == ActionSelectionAid.ALPHA_NUMBERING, showDisabledActions, aid == ActionSelectionAid.MNEMONICS,
-                                disposeCallback, maxRowCount, preselectActionCondition, actionPlace);
-  }
-
 
   @NotNull
   @Override
@@ -515,7 +496,7 @@
                                           boolean showDisabledActions,
                                           Runnable disposeCallback,
                                           int maxRowCount) {
-    return createActionGroupPopup(title, actionGroup, dataContext, selectionAidMethod, showDisabledActions, disposeCallback, maxRowCount,null, null);
+    return createActionGroupPopup(title, actionGroup, dataContext, selectionAidMethod, showDisabledActions, disposeCallback, maxRowCount, null, null);
   }
 
   @NotNull
@@ -536,15 +517,10 @@
                                                  final int defaultOptionIndex, final boolean autoSelectionEnabled) {
     final List<ActionItem> items = makeActionItemsFromActionGroup(actionGroup, dataContext, showNumbers, useAlphaAsNumbers,
                                                                   showDisabledActions, honorActionMnemonics);
-    return new ActionPopupStep(items, title, contextSupplier(component), showNumbers || honorActionMnemonics && itemsHaveMnemonics(items),
-                               new Condition<AnAction>() {
-                                 @Override
-                                 public boolean value(AnAction action) {
-                                   return defaultOptionIndex >= 0 &&
-                                          defaultOptionIndex < items.size() &&
-                                          items.get(defaultOptionIndex).getAction().equals(action);
-                                 }
-                               }, autoSelectionEnabled, showDisabledActions);
+    return new ActionPopupStep(items, title, component, showNumbers || honorActionMnemonics && itemsHaveMnemonics(items),
+                               action -> defaultOptionIndex >= 0 &&
+                                      defaultOptionIndex < items.size() &&
+                                      items.get(defaultOptionIndex).getAction().equals(action), autoSelectionEnabled, showDisabledActions);
   }
 
   @NotNull
@@ -561,19 +537,13 @@
   }
 
   @NotNull
-  static ListPopupStep createActionsStep(@NotNull ActionGroup actionGroup,
-                                         @NotNull DataContext dataContext,
-                                         boolean showNumbers,
-                                         boolean useAlphaAsNumbers,
-                                         boolean showDisabledActions,
-                                         String title,
-                                         Component component,
-                                         boolean honorActionMnemonics,
-                                         Condition<AnAction> preselectActionCondition,
-                                         boolean autoSelectionEnabled) {
+  private static ListPopupStep createActionsStep(@NotNull ActionGroup actionGroup, @NotNull DataContext dataContext,
+                                                 boolean showNumbers, boolean useAlphaAsNumbers, boolean showDisabledActions,
+                                                 String title, Component component, boolean honorActionMnemonics,
+                                                 Condition<AnAction> preselectActionCondition, boolean autoSelectionEnabled) {
     final List<ActionItem> items = makeActionItemsFromActionGroup(actionGroup, dataContext, showNumbers, useAlphaAsNumbers,
                                                                   showDisabledActions, honorActionMnemonics);
-    return new ActionPopupStep(items, title, contextSupplier(component), showNumbers || honorActionMnemonics && itemsHaveMnemonics(items), preselectActionCondition,
+    return new ActionPopupStep(items, title, component, showNumbers || honorActionMnemonics && itemsHaveMnemonics(items), preselectActionCondition,
                                autoSelectionEnabled, showDisabledActions);
   }
 
@@ -597,7 +567,7 @@
   @NotNull
   @Override
   public ListPopup createWizardStep(@NotNull PopupStep step) {
-    return new ListPopupImpl((ListPopupStep) step);
+    return new ListPopupImpl((ListPopupStep)step);
   }
 
   @NotNull
@@ -630,7 +600,7 @@
     return new ComponentPopupBuilderImpl(content, prefferableFocusComponent);
   }
 
- 
+
   @NotNull
   @Override
   public RelativePoint guessBestPopupLocation(@NotNull DataContext dataContext) {
@@ -770,7 +740,8 @@
     Point p = editor.visualPositionToXY(new VisualPosition(visualPosition.line + 1, visualPosition.column));
 
     final Rectangle visibleArea = editor.getScrollingModel().getVisibleArea();
-    return !visibleArea.contains(p) && !visibleArea.contains(p.x, p.y - editor.getLineHeight()) ? null : p;
+    return !visibleArea.contains(p) && !visibleArea.contains(p.x, p.y - editor.getLineHeight())
+           ? null : p;
   }
 
   @Override
@@ -787,23 +758,13 @@
     private final String mySeparatorText;
     private final String myDescription;
 
-<<<<<<< HEAD
-    public ActionItem(@NotNull AnAction action,
-                      @NotNull String text,
-                      @Nullable String description,
-                      boolean enabled,
-                      Icon icon,
-                      final boolean prependWithSeparator,
-                      String separatorText) {
-=======
-    private ActionItem(@NotNull AnAction action,
-                       @NotNull String text,
-                       @Nullable String description,
-                       boolean enabled,
-                       @Nullable ActionStepBuilder.IconWrapper icon,
-                       final boolean prependWithSeparator,
-                       String separatorText) {
->>>>>>> 9b4896ae
+    ActionItem(@NotNull AnAction action,
+               @NotNull String text,
+               @Nullable String description,
+               boolean enabled,
+               @Nullable ActionStepBuilder.IconWrapper icon,
+               final boolean prependWithSeparator,
+               String separatorText) {
       myAction = action;
       myText = text;
       myIsEnabled = enabled;
@@ -844,7 +805,7 @@
     @Nullable
     public ActionStepBuilder.IconWrapper getIcon() {
       return myIcon;
-    }                                                                                                                           
+    }
 
     public boolean isPrependWithSeparator() {
       return myPrependWithSeparator;
@@ -878,8 +839,6 @@
     }
   }
 
-<<<<<<< HEAD
-=======
   private static class ActionPopupStep implements ListPopupStepEx<ActionItem>, MnemonicNavigationFilter<ActionItem>, SpeedSearchFilter<ActionItem> {
     private final List<ActionItem> myItems;
     private final String myTitle;
@@ -1066,7 +1025,6 @@
     }
   }
 
->>>>>>> 9b4896ae
   @Override
   @NotNull
   public List<JBPopup> getChildPopups(@NotNull final Component component) {
@@ -1078,9 +1036,7 @@
   return IdeEventQueue.getInstance().isPopupActive();
   }
 
-<<<<<<< HEAD
-=======
-  private static class ActionStepBuilder {
+  static class ActionStepBuilder {
     private final List<ActionItem>                myListModel;
     private final DataContext                     myDataContext;
     private final boolean                         myShowNumbers;
@@ -1295,7 +1251,6 @@
     }
   }
 
->>>>>>> 9b4896ae
   @NotNull
   @Override
   public BalloonBuilder createBalloonBuilder(@NotNull final JComponent content) {
@@ -1313,9 +1268,7 @@
       .setDialogMode(true)
       .setTitle(title)
       .setAnimationCycle(200)
-      .setFillColor(bg)
-      .setBorderColor(border)
-      .setHideOnClickOutside(false)
+      .setFillColor(bg).setBorderColor(border).setHideOnClickOutside(false)
       .setHideOnKeyOutside(false)
       .setHideOnAction(false)
       .setCloseButtonEnabled(true)
@@ -1327,10 +1280,7 @@
   @NotNull
   @Override
   public BalloonBuilder createHtmlTextBalloonBuilder(@NotNull final String htmlContent, @Nullable final Icon icon, final Color fillColor,
-                                                     @Nullable final HyperlinkListener listener)
-  {
-
-
+                                                     @Nullable final HyperlinkListener listener) {
     JEditorPane text = IdeTooltipManager.initPane(htmlContent, new HintHint().setAwtTooltip(true), null);
 
     if (listener != null) {
