--- conflicted
+++ resolved
@@ -323,12 +323,7 @@
     private final URL myUrl;
     private boolean dark;
     private float scale;
-<<<<<<< HEAD
-=======
     private ImageFilter filter;
-    private HashMap<Float, Icon> scaledIcons;
->>>>>>> ad8fece5
-
     private HashMap<Float, Icon> scaledIcons;
     public CachedUrlIcon(@NotNull URL url) {
       myUrl = url;
