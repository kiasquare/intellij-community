--- conflicted
+++ resolved
@@ -74,11 +74,7 @@
     myMerged = null;
 
     if (myAdded != null) myAdded.removeAssociatedValue(inputId);
-<<<<<<< HEAD
     if (myRemoved != null) myRemoved.remove(inputId); // todo removal from list
-=======
-    if (myInvalidated != null) myInvalidated.remove(inputId);
->>>>>>> a1e98120
   }
 
   @Override
