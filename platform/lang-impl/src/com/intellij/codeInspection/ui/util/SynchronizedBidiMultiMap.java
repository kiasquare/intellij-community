/*
 * Copyright 2000-2017 JetBrains s.r.o. Use of this source code is governed by the Apache 2.0 license that can be found in the LICENSE file.
 */
package com.intellij.codeInspection.ui.util;

import com.intellij.util.ArrayFactory;
import com.intellij.util.ArrayUtil;
import gnu.trove.THashMap;
<<<<<<< HEAD
import org.jetbrains.annotations.NotNull;
=======
import org.jetbrains.annotations.TestOnly;
>>>>>>> 84d8cc86

import java.util.ArrayList;
import java.util.Collection;
import java.util.Map;

public abstract class SynchronizedBidiMultiMap<K, V> {
  private final Map<K, V[]> myKey2Values = new THashMap<>();
  private final Map<V, K> myValue2Keys = new THashMap<>();

  public synchronized Collection<K> keys() {
    return new ArrayList<>(myKey2Values.keySet());
  }

  public synchronized boolean containsKey(K key) {
    return myKey2Values.containsKey(key);
  }

  public synchronized boolean containsValue(V value) {
    return myValue2Keys.containsKey(value);
  }

  public synchronized K getKeyFor(V value) {
    return myValue2Keys.get(value);
  }

  public synchronized V[] get(K key) {
    return myKey2Values.get(key);
  }
  public synchronized V[] getOrDefault(K key, V[] defaultValue) {
    V[] values = get(key);
    return values == null ? defaultValue : values;
  }

  public synchronized void put(K key, V... values) {
    myKey2Values.merge(key, values, (/*@NotNull*/ arr1, arr2) -> {
      V[] mergeResult = arrayFactory().create(arr1.length + arr2.length);
      System.arraycopy(arr1, 0, mergeResult, 0, arr1.length);
      System.arraycopy(arr2, 0, mergeResult, arr1.length, arr2.length);
      return mergeResult;
    });
    for (V value : values) {
      myValue2Keys.put(value, key);
    }
  }

  /**
   * @return new elements or null!
   */
  public synchronized V[] remove(K key, V value) {
    V[] newValues = myKey2Values.computeIfPresent(key, (k, vs) -> {
      V[] removed = ArrayUtil.remove(vs, value, arrayFactory());
      if (removed.length == 0) return null;
      return removed;
    });
    myValue2Keys.remove(value);
    return newValues;
  }

  public synchronized K removeValue(V value) {
    K key = myValue2Keys.get(value);
    if (key != null) {
      remove(key, value);
    }
    return key;
  }

  public synchronized V[] remove(K key) {
    V[] removed = myKey2Values.remove(key);
    if (removed != null) {
      for (V v : removed) {
        myValue2Keys.remove(v);
      }
    }
    return removed;
  }

  public synchronized Collection<V> getValues() {
    return myValue2Keys.keySet();
  }

  public synchronized boolean isEmpty() {
    return myValue2Keys.isEmpty();
  }

<<<<<<< HEAD
  @NotNull
  protected abstract ArrayFactory<V> arrayFactory();
=======
  @TestOnly
  public Map<K, V[]> getMap() { return myKey2Values; }

  public abstract V[] merge(V[] values1, V[] values2);

  public abstract ArrayFactory<V> arrayFactory();
>>>>>>> 84d8cc86
}<|MERGE_RESOLUTION|>--- conflicted
+++ resolved
@@ -6,11 +6,8 @@
 import com.intellij.util.ArrayFactory;
 import com.intellij.util.ArrayUtil;
 import gnu.trove.THashMap;
-<<<<<<< HEAD
+import org.jetbrains.annotations.TestOnly;
 import org.jetbrains.annotations.NotNull;
-=======
-import org.jetbrains.annotations.TestOnly;
->>>>>>> 84d8cc86
 
 import java.util.ArrayList;
 import java.util.Collection;
@@ -95,15 +92,9 @@
     return myValue2Keys.isEmpty();
   }
 
-<<<<<<< HEAD
-  @NotNull
-  protected abstract ArrayFactory<V> arrayFactory();
-=======
   @TestOnly
   public Map<K, V[]> getMap() { return myKey2Values; }
 
-  public abstract V[] merge(V[] values1, V[] values2);
-
-  public abstract ArrayFactory<V> arrayFactory();
->>>>>>> 84d8cc86
+  @NotNull
+  protected abstract ArrayFactory<V> arrayFactory();
 }