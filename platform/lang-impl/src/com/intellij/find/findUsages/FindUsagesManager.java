--- conflicted
+++ resolved
@@ -406,17 +406,8 @@
     }
     Iterable<PsiElement> allElements = ContainerUtil.concat(primaryElements, secondaryElements);
     final PsiElement2UsageTargetAdapter[] targets = convertToUsageTargets(allElements, findUsagesOptions);
-<<<<<<< HEAD
-    myAnotherManager.searchAndShowUsages(targets, new Factory<UsageSearcher>() {
-      @Override
-      public UsageSearcher create() {
-        return createUsageSearcher(primaryElements, secondaryElements, handler, findUsagesOptions, null);
-      }
-    }, !toSkipUsagePanelWhenOneUsage, true, createPresentation(primaryElements[0], findUsagesOptions, shouldOpenInNewTab()), listener);
-=======
     myAnotherManager.searchAndShowUsages(targets,
-                                         () -> createUsageSearcher(primaryElements, secondaryElements, handler, findUsagesOptions, null), !toSkipUsagePanelWhenOneUsage, true, createPresentation(primaryElements[0], findUsagesOptions, shouldOpenInNewTab()), null);
->>>>>>> bd50525b
+                                         () -> createUsageSearcher(primaryElements, secondaryElements, handler, findUsagesOptions, null), !toSkipUsagePanelWhenOneUsage, true, createPresentation(primaryElements[0], findUsagesOptions, shouldOpenInNewTab()), listener);
     myHistory.add(targets[0]);
   }
 
