--- conflicted
+++ resolved
@@ -53,11 +53,7 @@
 import com.intellij.openapi.util.Trinity;
 import com.intellij.openapi.util.registry.Registry;
 import com.intellij.openapi.util.text.StringUtil;
-<<<<<<< HEAD
-=======
 import com.intellij.ui.AppUIUtil;
-import com.intellij.ui.docking.DockManager;
->>>>>>> 9b4896ae
 import com.intellij.util.Alarm;
 import com.intellij.util.SmartList;
 import com.intellij.util.containers.ContainerUtil;
@@ -382,45 +378,6 @@
       }
 
       RunProfile profile = environment.getRunProfile();
-<<<<<<< HEAD
-      boolean started = false;
-      try {
-        project.getMessageBus().syncPublisher(EXECUTION_TOPIC).processStarting(executor.getId(), environment);
-
-        final RunContentDescriptor descriptor = starter.execute(state, environment);
-        if (descriptor != null) {
-          final Trinity<RunContentDescriptor, RunnerAndConfigurationSettings, Executor> trinity =
-            Trinity.create(descriptor, environment.getRunnerAndConfigurationSettings(), executor);
-          myRunningConfigurations.add(trinity);
-          Disposer.register(descriptor, () -> myRunningConfigurations.remove(trinity));
-          getContentManager().showRunContent(executor, descriptor, environment.getContentToReuse());
-          final ProcessHandler processHandler = descriptor.getProcessHandler();
-          if (processHandler != null) {
-            if (!processHandler.isStartNotified()) {
-              processHandler.startNotify();
-            }
-            project.getMessageBus().syncPublisher(EXECUTION_TOPIC).processStarted(executor.getId(), environment, processHandler);
-            started = true;
-
-            ProcessExecutionListener listener = new ProcessExecutionListener(project, executor.getId(), environment, processHandler, descriptor);
-            processHandler.addProcessListener(listener);
-
-            // Since we cannot guarantee that the listener is added before process handled is start notified,
-            // we have to make sure the process termination events are delivered to the clients.
-            // Here we check the current process state and manually deliver events, while
-            // the ProcessExecutionListener guarantees each such event is only delivered once
-            // either by this code, or by the ProcessHandler.
-
-            boolean terminating = processHandler.isProcessTerminating();
-            boolean terminated = processHandler.isProcessTerminated();
-            if (terminating || terminated) {
-              listener.processWillTerminate(new ProcessEvent(processHandler), false /*doesn't matter*/);
-
-              if (terminated) {
-                //noinspection ConstantConditions
-                int exitCode = processHandler.getExitCode();
-                listener.processTerminated(new ProcessEvent(processHandler, exitCode));
-=======
       project.getMessageBus().syncPublisher(EXECUTION_TOPIC).processStarting(executor.getId(), environment);
 
       starter.executeAsync(state, environment).done(descriptor -> {
@@ -457,7 +414,6 @@
                   int exitCode = processHandler.getExitCode();
                   listener.processTerminated(new ProcessEvent(processHandler, exitCode));
                 }
->>>>>>> 9b4896ae
               }
             }
             environment.setContentToReuse(descriptor);
