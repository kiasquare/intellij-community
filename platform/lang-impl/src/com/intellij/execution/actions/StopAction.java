--- conflicted
+++ resolved
@@ -33,11 +33,6 @@
 import com.intellij.openapi.ui.popup.ListItemDescriptorAdapter;
 import com.intellij.openapi.util.Pair;
 import com.intellij.openapi.util.text.StringUtil;
-<<<<<<< HEAD
-import com.intellij.openapi.wm.WindowManager;
-import com.intellij.openapi.wm.ex.StatusBarEx;
-=======
->>>>>>> f9912514
 import com.intellij.ui.components.JBList;
 import com.intellij.ui.popup.list.GroupedItemsListRenderer;
 import com.intellij.util.IconUtil;
@@ -191,13 +186,6 @@
 
   @NotNull
   private static List<Pair<TaskInfo, ProgressIndicator>>  getCancellableProcesses(@Nullable Project project) {
-<<<<<<< HEAD
-    StatusBarEx statusBar = (StatusBarEx)WindowManager.getInstance().getStatusBar(project);
-    if (statusBar == null) return Collections.emptyList();
-
-    return ContainerUtil.findAll(statusBar.getBackgroundProcesses(),
-                                 pair -> pair.first.isCancellable() && !pair.second.isCanceled());
-=======
     return Collections.emptyList();//Don't confuse users with 'Stop Everything' toolbar button
     //IdeFrame frame = ((WindowManagerEx)WindowManager.getInstance()).findFrameFor(project);
     //StatusBarEx statusBar = frame == null ? null : (StatusBarEx)frame.getStatusBar();
@@ -205,7 +193,6 @@
     //
     //return ContainerUtil.findAll(statusBar.getBackgroundProcesses(),
     //                             pair -> pair.first.isCancellable() && !pair.second.isCanceled());
->>>>>>> f9912514
   }
 
   @Nullable
