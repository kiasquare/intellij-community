--- conflicted
+++ resolved
@@ -94,12 +94,12 @@
                                                                             int selection) {
     AtomicReference<ScopeHighlighter> highlighter = new AtomicReference<>(new ScopeHighlighter(editor));
 
-    JBPopupFactory.getInstance()
-      .createPopupChooserBuilder(expressions)
-      .setSelectionMode(ListSelectionModel.SINGLE_SELECTION)
-      .setSelectedValue(expressions.get(selection > -1 ? selection : null), true)
-      .setAccessibleName(title)
-      .setItemSelectedCallback((expr) -> {
+    JBPopup popup = JBPopupFactory.getInstance()
+                                  .createPopupChooserBuilder(expressions)
+                                  .setSelectionMode(ListSelectionModel.SINGLE_SELECTION)
+                                  .setSelectedValue(expressions.get(selection > -1 ? selection : null), true)
+                                  .setAccessibleName(title)
+                                  .setItemSelectedCallback((expr) -> {
         ScopeHighlighter h = highlighter.get();
         if (h == null) return;
         h.dropHighlight();
@@ -107,43 +107,23 @@
           TextRange range = expr.getTextRange();
           h.highlight(Pair.create(range, Collections.singletonList(range)));
         }
-<<<<<<< HEAD
       })
-=======
-        return rendererComponent;
-      }
-    });
-
-    list.addListSelectionListener(e -> {
-      ScopeHighlighter h = highlighter.get();
-      if (h == null) return;
-      h.dropHighlight();
-      T expr = list.getSelectedValue();
-      if (expr != null && expr.isValid()) {
-        TextRange range = expr.getTextRange();
-        h.highlight(Pair.create(range, Collections.singletonList(range)));
-      }
-    });
-
-    JBPopup popup = JBPopupFactory.getInstance().createListPopupBuilder(list)
->>>>>>> 76f5832e
-      .setTitle(title)
-      .setMovable(false)
-      .setResizable(false)
-      .setRequestFocus(true)
-      .setItemChoosenCallback((expr) -> {
+                                  .setTitle(title)
+                                  .setMovable(false)
+                                  .setResizable(false)
+                                  .setRequestFocus(true)
+                                  .setItemChoosenCallback((expr) -> {
         if (expr != null && expr.isValid()) {
           callback.pass(expr);
         }
       })
-      .addListener(new JBPopupAdapter() {
+                                  .addListener(new JBPopupAdapter() {
         @Override
         public void onClosed(LightweightWindowEvent event) {
           highlighter.getAndSet(null).dropHighlight();
         }
       })
-<<<<<<< HEAD
-      .setRenderer(new DefaultListCellRenderer() {
+                                  .setRenderer(new DefaultListCellRenderer() {
         @Override
         public Component getListCellRendererComponent(JList list,
                                                       Object value,
@@ -165,16 +145,12 @@
           }
           return rendererComponent;
         }
-      })
-      .createPopup().showInBestPositionFor(editor);
-=======
-      .createPopup();
+      }).createPopup();
     popup.showInBestPositionFor(editor);
     Project project = editor.getProject();
     if (project != null) {
       NavigationUtil.hidePopupIfDumbModeStarts(popup, project);
     }
->>>>>>> 76f5832e
   }
 
   private static class MyIntroduceTarget<T extends PsiElement> extends PsiIntroduceTarget<T> {
