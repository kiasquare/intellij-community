package org.jetbrains.jps

import junit.framework.TestCase
import org.codehaus.gant.GantBinding
import org.jetbrains.ether.ProjectWrapper
import org.jetbrains.jps.idea.IdeaProjectLoader
import org.jetbrains.jps.util.FileSystemItem
<<<<<<< HEAD
import org.jetbrains.jps.util.FileUtil
=======
import org.jetbrains.jps.util.TempFiles
>>>>>>> 02946a15

/**
 * @author nik
 */
abstract class JpsBuildTestCase extends TestCase {
<<<<<<< HEAD

    def doTest(String projectPath, Closure initProject, Closure expectedOutput) {
        doTest(projectPath, [:], initProject, expectedOutput)
    }
=======
  private TempFiles myTempFiles;

  @Override
  protected void setUp() {
    myTempFiles = new TempFiles();
  }

  @Override
  protected void tearDown() {
    myTempFiles.cleanup();
  }

  def doTest(String projectPath, Closure initProject, Closure expectedOutput) {
    doTest(projectPath, [:], initProject, expectedOutput)
  }

  def doTest(String projectPath, Map<String, String> pathVariables, Closure initProject, Closure expectedOutput) {
    Project project = buildAll(projectPath, pathVariables, initProject)
    assertOutput(project, project.targetFolder, expectedOutput);
  }

  def protected assertOutput(Project project, String targetFolder, Closure expectedOutput) {
    def root = new FileSystemItem(name: "<root>")
    initFileSystemItem(root, expectedOutput)
    root.assertDirectoryEqual(new File(targetFolder), "")
  }

  def protected buildAll(String projectPath, Map<String, String> pathVariables, Closure initProject) {
    Project project = loadProject(projectPath, pathVariables)
    def target = createTempDir()
    project.targetFolder = target.absolutePath
    initProject(project)
    project.clean()
    project.makeAll()
    project.buildArtifacts()
    project.deleteTempFiles()
    return project
  }
>>>>>>> 02946a15

    def doTest(String projectPath, Map<String, String> pathVariables, Closure initProject, Closure expectedOutput) {
        Project project = buildAll(projectPath, pathVariables, initProject)
        assertOutput(project, project.targetFolder, expectedOutput);
    }

    def protected assertOutput(Project project, String targetFolder, Closure expectedOutput) {
        def root = new FileSystemItem(name: "<root>")
        initFileSystemItem(root, expectedOutput)
        root.assertDirectoryEqual(new File(targetFolder), "")
    }

    def protected buildAll(String projectPath, Map<String, String> pathVariables, Closure initProject) {
        def binding = new GantBinding()
        binding.includeTool << Jps
        ProjectWrapper pw = ProjectWrapper.load(binding, projectPath, null, pathVariables, false)
        Project project = pw.getProject()
        def target = FileUtil.createTempDirectory("targetDir")
        project.targetFolder = target.absolutePath
        initProject(project)
        pw.clean()
        pw.rebuild()
        pw.buildArtifacts()
        pw.deleteTempFiles()
        return project
    }

    protected Project loadProject(String projectPath, Map<String, String> pathVariables) {
        def binding = new GantBinding()
        binding.includeTool << Jps
        def project = new Project(binding)
        IdeaProjectLoader.loadFromPath(project, projectPath, pathVariables, null)
        return project
    }

    def initFileSystemItem(FileSystemItem item, Closure initializer) {
        def meta = new InitializingExpando()
        meta.dir = {String name, Closure content ->
            def dir = new FileSystemItem(name: name, directory: true)
            initFileSystemItem(dir, content)
            item << dir
        }
        meta.archive = {String name, Closure content ->
            def archive = new FileSystemItem(name: name, archive: true)
            initFileSystemItem(archive, content)
            item << archive
        }
        meta.file = {Object[] args ->
            item << new FileSystemItem(name: args[0], content: args.length > 1 ? args[1] : null)
        }

        initializer.delegate = meta
        initializer.setResolveStrategy Closure.DELEGATE_FIRST
        initializer()
    }

  def File createTempDir() {
    return myTempFiles.createTempDir();
  }

  def File createTempFile() {
    return myTempFiles.createTempFile();
  }

}<|MERGE_RESOLUTION|>--- conflicted
+++ resolved
@@ -5,22 +5,12 @@
 import org.jetbrains.ether.ProjectWrapper
 import org.jetbrains.jps.idea.IdeaProjectLoader
 import org.jetbrains.jps.util.FileSystemItem
-<<<<<<< HEAD
-import org.jetbrains.jps.util.FileUtil
-=======
 import org.jetbrains.jps.util.TempFiles
->>>>>>> 02946a15
 
 /**
  * @author nik
  */
 abstract class JpsBuildTestCase extends TestCase {
-<<<<<<< HEAD
-
-    def doTest(String projectPath, Closure initProject, Closure expectedOutput) {
-        doTest(projectPath, [:], initProject, expectedOutput)
-    }
-=======
   private TempFiles myTempFiles;
 
   @Override
@@ -49,72 +39,48 @@
   }
 
   def protected buildAll(String projectPath, Map<String, String> pathVariables, Closure initProject) {
-    Project project = loadProject(projectPath, pathVariables)
+    def binding = new GantBinding()
+    binding.includeTool << Jps
+    ProjectWrapper pw = ProjectWrapper.load(binding, projectPath, null, pathVariables, false)
+    Project project = pw.getProject()
     def target = createTempDir()
     project.targetFolder = target.absolutePath
     initProject(project)
-    project.clean()
-    project.makeAll()
-    project.buildArtifacts()
-    project.deleteTempFiles()
+    pw.clean()
+    pw.rebuild()
+    pw.buildArtifacts()
+    pw.deleteTempFiles()
     return project
   }
->>>>>>> 02946a15
 
-    def doTest(String projectPath, Map<String, String> pathVariables, Closure initProject, Closure expectedOutput) {
-        Project project = buildAll(projectPath, pathVariables, initProject)
-        assertOutput(project, project.targetFolder, expectedOutput);
+  protected Project loadProject(String projectPath, Map<String, String> pathVariables) {
+    def binding = new GantBinding()
+    binding.includeTool << Jps
+    def project = new Project(binding)
+    IdeaProjectLoader.loadFromPath(project, projectPath, pathVariables, null)
+    return project
+  }
+
+  def initFileSystemItem(FileSystemItem item, Closure initializer) {
+    def meta = new InitializingExpando()
+    meta.dir = {String name, Closure content ->
+      def dir = new FileSystemItem(name: name, directory: true)
+      initFileSystemItem(dir, content)
+      item << dir
+    }
+    meta.archive = {String name, Closure content ->
+      def archive = new FileSystemItem(name: name, archive: true)
+      initFileSystemItem(archive, content)
+      item << archive
+    }
+    meta.file = {Object[] args ->
+      item << new FileSystemItem(name: args[0], content: args.length > 1 ? args[1] : null)
     }
 
-    def protected assertOutput(Project project, String targetFolder, Closure expectedOutput) {
-        def root = new FileSystemItem(name: "<root>")
-        initFileSystemItem(root, expectedOutput)
-        root.assertDirectoryEqual(new File(targetFolder), "")
-    }
-
-    def protected buildAll(String projectPath, Map<String, String> pathVariables, Closure initProject) {
-        def binding = new GantBinding()
-        binding.includeTool << Jps
-        ProjectWrapper pw = ProjectWrapper.load(binding, projectPath, null, pathVariables, false)
-        Project project = pw.getProject()
-        def target = FileUtil.createTempDirectory("targetDir")
-        project.targetFolder = target.absolutePath
-        initProject(project)
-        pw.clean()
-        pw.rebuild()
-        pw.buildArtifacts()
-        pw.deleteTempFiles()
-        return project
-    }
-
-    protected Project loadProject(String projectPath, Map<String, String> pathVariables) {
-        def binding = new GantBinding()
-        binding.includeTool << Jps
-        def project = new Project(binding)
-        IdeaProjectLoader.loadFromPath(project, projectPath, pathVariables, null)
-        return project
-    }
-
-    def initFileSystemItem(FileSystemItem item, Closure initializer) {
-        def meta = new InitializingExpando()
-        meta.dir = {String name, Closure content ->
-            def dir = new FileSystemItem(name: name, directory: true)
-            initFileSystemItem(dir, content)
-            item << dir
-        }
-        meta.archive = {String name, Closure content ->
-            def archive = new FileSystemItem(name: name, archive: true)
-            initFileSystemItem(archive, content)
-            item << archive
-        }
-        meta.file = {Object[] args ->
-            item << new FileSystemItem(name: args[0], content: args.length > 1 ? args[1] : null)
-        }
-
-        initializer.delegate = meta
-        initializer.setResolveStrategy Closure.DELEGATE_FIRST
-        initializer()
-    }
+    initializer.delegate = meta
+    initializer.setResolveStrategy Closure.DELEGATE_FIRST
+    initializer()
+  }
 
   def File createTempDir() {
     return myTempFiles.createTempDir();
@@ -123,5 +89,4 @@
   def File createTempFile() {
     return myTempFiles.createTempFile();
   }
-
 }