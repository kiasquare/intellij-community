--- conflicted
+++ resolved
@@ -42,6 +42,7 @@
 import com.intellij.psi.injection.ReferenceInjector;
 import com.intellij.psi.util.PsiTreeUtil;
 import com.intellij.ui.ColoredListCellRenderer;
+import com.intellij.ui.ColoredListCellRendererWrapper;
 import com.intellij.ui.SimpleTextAttributes;
 import com.intellij.util.FileContentUtil;
 import com.intellij.util.IncorrectOperationException;
@@ -65,13 +66,8 @@
   @NonNls private static final String INJECT_LANGUAGE_FAMILY = "Inject language or reference";
   public static final String LAST_INJECTED_LANGUAGE = "LAST_INJECTED_LANGUAGE";
   public static final Key<Processor<PsiLanguageInjectionHost>> FIX_KEY = Key.create("inject fix key");
-<<<<<<< HEAD
-
-  private static FixPresenter DEFAULT_FIX_PRESENTER = (editor, range, pointer, text, handler) -> {
-=======
-  
+
   private static final FixPresenter DEFAULT_FIX_PRESENTER = (editor, range, pointer, text, handler) -> {
->>>>>>> 76f5832e
     if (ApplicationManager.getApplication().isUnitTestMode()) {
       return;
     }
@@ -151,19 +147,13 @@
                                 @NotNull Injectable injectable) {
     invokeImpl(project, editor, file, injectable, DEFAULT_FIX_PRESENTER);
   }
-<<<<<<< HEAD
-
-  public static void invokeImpl(@NotNull Project project, Editor editor, final PsiFile file, Injectable injectable, @NotNull FixPresenter fixPresenter) {
-    final PsiLanguageInjectionHost host = findInjectionHost(editor, file);
-=======
-  
+
   public static void invokeImpl(@NotNull Project project,
                                 @NotNull Editor editor,
                                 @NotNull PsiFile file,
                                 @NotNull Injectable injectable,
                                 @NotNull FixPresenter fixPresenter) {
     PsiLanguageInjectionHost host = findInjectionHost(editor, file);
->>>>>>> 76f5832e
     if (host == null) return;
     if (defaultFunctionalityWorked(host, injectable.getId())) return;
 
@@ -204,15 +194,8 @@
     return Configuration.getProjectInstance(host.getProject()).setHostInjectionEnabled(host, Collections.singleton(id), true);
   }
 
-<<<<<<< HEAD
   public static boolean doChooseLanguageToInject(Editor editor, final Processor<Injectable> onChosen) {
-    ColoredListCellRendererWrapper<Injectable> renderer = new ColoredListCellRendererWrapper<Injectable>() {
-=======
-  public static void doChooseLanguageToInject(@NotNull Editor editor, @NotNull Processor<Injectable> onChosen) {
-    List<Injectable> injectables = getAllInjectables();
-    JBList<Injectable> list = new JBList<>(injectables);
-    list.setCellRenderer(new ColoredListCellRenderer<Injectable>() {
->>>>>>> 76f5832e
+    ColoredListCellRenderer<Injectable> renderer = new ColoredListCellRenderer<Injectable>() {
       @Override
       protected void customizeCellRenderer(@NotNull JList<? extends Injectable> list,
                                            Injectable language,
@@ -235,7 +218,6 @@
 
     Dimension minSize = new JLabel(PlainTextLanguage.INSTANCE.getDisplayName(), EmptyIcon.ICON_16, SwingConstants.LEFT).getMinimumSize();
     minSize.height *= 4;
-<<<<<<< HEAD
 
     IPopupChooserBuilder<Injectable> builder = JBPopupFactory.getInstance()
       .createPopupChooserBuilder(injectables)
@@ -248,27 +230,11 @@
       .setFilteringEnabled(language -> ((Injectable)language).getDisplayName())
       .setSelectedValue(lastInjected, true);
     if (lastInjected != null) {
-      builder = builder.setSelectedValue(lastInjected, true);
+      Injectable injectable = ContainerUtil.find(injectables, o -> lastInjected.equals(o.getId()));
+      builder = builder.setSelectedValue(injectable, true);
     }
     builder.createPopup().showInBestPositionFor(editor);
     return true;
-=======
-    list.setMinimumSize(minSize);
-    JBPopup popup = new PopupChooserBuilder(list).setItemChoosenCallback(() -> {
-      Injectable value = list.getSelectedValue();
-      if (value != null) {
-        onChosen.process(value);
-        PropertiesComponent.getInstance().setValue(LAST_INJECTED_LANGUAGE, value.getId());
-      }
-    }).setFilteringEnabled(language -> ((Injectable)language).getDisplayName())
-      .setMinSize(minSize).createPopup();
-    String lastInjected = PropertiesComponent.getInstance().getValue(LAST_INJECTED_LANGUAGE);
-    if (lastInjected != null) {
-      Injectable injectable = ContainerUtil.find(injectables, o -> lastInjected.equals(o.getId()));
-      list.setSelectedValue(injectable, true);
-    }
-    popup.showInBestPositionFor(editor);
->>>>>>> 76f5832e
   }
 
   public boolean startInWriteAction() {
