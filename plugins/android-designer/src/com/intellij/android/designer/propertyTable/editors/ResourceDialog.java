--- conflicted
+++ resolved
@@ -1,1391 +1,694 @@
-<<<<<<< HEAD
-/*
- * Copyright 2000-2012 JetBrains s.r.o.
- *
- * Licensed under the Apache License, Version 2.0 (the "License");
- * you may not use this file except in compliance with the License.
- * You may obtain a copy of the License at
- *
- * http://www.apache.org/licenses/LICENSE-2.0
- *
- * Unless required by applicable law or agreed to in writing, software
- * distributed under the License is distributed on an "AS IS" BASIS,
- * WITHOUT WARRANTIES OR CONDITIONS OF ANY KIND, either express or implied.
- * See the License for the specific language governing permissions and
- * limitations under the License.
- */
-package com.intellij.android.designer.propertyTable.editors;
-
-import com.android.resources.ResourceFolderType;
-import com.android.resources.ResourceType;
-import com.intellij.android.designer.model.RadViewComponent;
-import com.intellij.android.designer.propertyTable.renderers.ResourceRenderer;
-import com.intellij.designer.componentTree.TreeNodeDescriptor;
-import com.intellij.designer.utils.SizedIcon;
-import com.intellij.icons.AllIcons;
-import com.intellij.ide.highlighter.XmlFileType;
-import com.intellij.ide.util.treeView.AbstractTreeBuilder;
-import com.intellij.ide.util.treeView.AbstractTreeStructure;
-import com.intellij.ide.util.treeView.NodeDescriptor;
-import com.intellij.ide.util.treeView.NodeRenderer;
-import com.intellij.openapi.actionSystem.*;
-import com.intellij.openapi.application.ApplicationManager;
-import com.intellij.openapi.module.Module;
-import com.intellij.openapi.ui.DialogWrapper;
-import com.intellij.openapi.util.Disposer;
-import com.intellij.openapi.util.text.StringUtil;
-import com.intellij.openapi.vfs.VirtualFile;
-import com.intellij.psi.PsiDocumentManager;
-import com.intellij.psi.PsiElement;
-import com.intellij.psi.PsiFile;
-import com.intellij.psi.xml.XmlAttribute;
-import com.intellij.ui.*;
-import com.intellij.ui.components.JBTabbedPane;
-import com.intellij.ui.speedSearch.SpeedSearchUtil;
-import com.intellij.ui.treeStructure.Tree;
-import com.intellij.util.ArrayUtil;
-import com.intellij.util.ui.tree.TreeUtil;
-import org.intellij.images.fileTypes.ImageFileTypeManager;
-import org.jetbrains.android.actions.CreateResourceFileAction;
-import org.jetbrains.android.actions.CreateXmlResourceDialog;
-import org.jetbrains.android.facet.AndroidFacet;
-import org.jetbrains.android.facet.AndroidRootUtil;
-import org.jetbrains.android.resourceManagers.ResourceManager;
-import org.jetbrains.android.util.AndroidCommonUtils;
-import org.jetbrains.android.util.AndroidResourceUtil;
-import org.jetbrains.android.util.AndroidUtils;
-import org.jetbrains.annotations.Nls;
-import org.jetbrains.annotations.NotNull;
-import org.jetbrains.annotations.Nullable;
-
-import javax.swing.*;
-import javax.swing.event.ChangeEvent;
-import javax.swing.event.ChangeListener;
-import javax.swing.event.TreeSelectionEvent;
-import javax.swing.event.TreeSelectionListener;
-import javax.swing.tree.DefaultMutableTreeNode;
-import javax.swing.tree.DefaultTreeModel;
-import javax.swing.tree.TreeSelectionModel;
-import java.awt.*;
-import java.awt.event.ActionEvent;
-import java.awt.event.MouseEvent;
-import java.io.IOException;
-import java.util.*;
-import java.util.List;
-
-/**
- * @author Alexander Lobas
- */
-public class ResourceDialog extends DialogWrapper implements TreeSelectionListener {
-  private static final String ANDROID = "@android:";
-  private static final String TYPE_KEY = "ResourceType";
-
-  private static final String TEXT = "Text";
-  private static final String IMAGE = "Image";
-  private static final String NONE = "None";
-
-  private static final Icon RESOURCE_ITEM_ICON = AllIcons.Css.Property;
-
-  private final Module myModule;
-  private final RadViewComponent myComponent;
-
-  private final JBTabbedPane myContentPanel;
-  private final ResourcePanel myProjectPanel;
-  private final ResourcePanel mySystemPanel;
-  private ColorPicker myColorPicker;
-
-  private final Action myNewResourceAction = new AbstractAction("New Resource", AllIcons.General.ComboArrowDown) {
-    @Override
-    public void actionPerformed(ActionEvent e) {
-      JComponent component = (JComponent)e.getSource();
-      ActionPopupMenu popupMenu = createNewResourcePopupMenu();
-      popupMenu.getComponent().show(component, 0, component.getHeight());
-    }
-  };
-  private final AnAction myNewResourceValueAction = new AnAction() {
-    @Override
-    public void actionPerformed(AnActionEvent e) {
-      ResourceType type = (ResourceType)getTemplatePresentation().getClientProperty(TYPE_KEY);
-      createNewResourceValue(type);
-    }
-  };
-  private final AnAction myNewResourceFileAction = new AnAction() {
-    @Override
-    public void actionPerformed(AnActionEvent e) {
-      ResourceType type = (ResourceType)getTemplatePresentation().getClientProperty(TYPE_KEY);
-      createNewResourceFile(type);
-    }
-  };
-  private final AnAction myExtractStyleAction = new AnAction("Extract Style...") {
-    @Override
-    public void actionPerformed(AnActionEvent e) {
-      extractStyle();
-    }
-  };
-
-  private String myResultResourceName;
-
-  public ResourceDialog(Module module, ResourceType[] types, String value, RadViewComponent component) {
-    super(module.getProject());
-    myModule = module;
-    myComponent = component;
-
-    setTitle("Resources");
-
-    AndroidFacet facet = AndroidFacet.getInstance(module);
-    myProjectPanel = new ResourcePanel(facet, types, false);
-    mySystemPanel = new ResourcePanel(facet, types, true);
-
-    myContentPanel = new JBTabbedPane();
-    myContentPanel.setPreferredSize(new Dimension(600, 500));
-    myContentPanel.addTab("Project", myProjectPanel.myComponent);
-    myContentPanel.addTab("System", mySystemPanel.myComponent);
-
-    myProjectPanel.myTreeBuilder.expandAll(null);
-    mySystemPanel.myTreeBuilder.expandAll(null);
-
-    boolean doSelection = value != null;
-
-    if (types == ResourceEditor.COLOR_TYPES) {
-      Color color = ResourceRenderer.parseColor(value);
-      myColorPicker = new ColorPicker(myDisposable, color, true);
-      myContentPanel.addTab("Color", myColorPicker);
-      if (color != null) {
-        myContentPanel.setSelectedIndex(2);
-        doSelection = false;
-      }
-    }
-    if (doSelection && value.startsWith("@")) {
-      ResourcePanel panel;
-      String type;
-      int index = value.indexOf('/');
-      String name = value.substring(index + 1);
-      if (value.startsWith(ANDROID)) {
-        panel = mySystemPanel;
-        type = value.substring(ANDROID.length(), index);
-      }
-      else {
-        panel = myProjectPanel;
-        type = value.substring(1, index);
-      }
-      myContentPanel.setSelectedComponent(panel.myComponent);
-      panel.select(type, name);
-    }
-
-    myContentPanel.addChangeListener(new ChangeListener() {
-      @Override
-      public void stateChanged(ChangeEvent e) {
-        valueChanged(null);
-      }
-    });
-
-    valueChanged(null);
-    init();
-  }
-
-  private ActionPopupMenu createNewResourcePopupMenu() {
-    ActionManager actionManager = ActionManager.getInstance();
-    DefaultActionGroup actionGroup = new DefaultActionGroup();
-
-    ResourceGroup resourceGroup = getSelectedElement(myProjectPanel.myTreeBuilder, ResourceGroup.class);
-    if (resourceGroup == null) {
-      resourceGroup = getSelectedElement(myProjectPanel.myTreeBuilder, ResourceItem.class).getGroup();
-    }
-
-    if (AndroidResourceUtil.VALUE_RESOURCE_TYPES.contains(resourceGroup.getType())) {
-      myNewResourceValueAction.getTemplatePresentation().setText("New " + resourceGroup + " Value...");
-      myNewResourceValueAction.getTemplatePresentation().putClientProperty(TYPE_KEY, resourceGroup.getType());
-      actionGroup.add(myNewResourceValueAction);
-    }
-    if (AndroidResourceUtil.XML_FILE_RESOURCE_TYPES.contains(resourceGroup.getType())) {
-      myNewResourceFileAction.getTemplatePresentation().setText("New " + resourceGroup + " File...");
-      myNewResourceFileAction.getTemplatePresentation().putClientProperty(TYPE_KEY, resourceGroup.getType());
-      actionGroup.add(myNewResourceFileAction);
-    }
-    if (myComponent != null && ResourceType.STYLE.equals(resourceGroup.getType())) {
-      boolean enabled = false;
-      for (XmlAttribute attribute : myComponent.getTag().getAttributes()) {
-        if (attribute.getName().startsWith("android:")) {
-          enabled = true;
-          break;
-        }
-      }
-      myExtractStyleAction.getTemplatePresentation().setEnabled(enabled);
-      actionGroup.add(myExtractStyleAction);
-    }
-
-    return actionManager.createActionPopupMenu(ActionPlaces.UNKNOWN, actionGroup);
-  }
-
-  private void createNewResourceValue(ResourceType resourceType) {
-    CreateXmlResourceDialog dialog = new CreateXmlResourceDialog(myModule, resourceType, null, null, true);
-    dialog.setTitle("New " + StringUtil.capitalize(resourceType.getDisplayName()) + " Value Resource");
-    dialog.show();
-
-    if (!dialog.isOK()) {
-      return;
-    }
-
-    Module moduleToPlaceResource = dialog.getModule();
-    if (moduleToPlaceResource == null) {
-      return;
-    }
-
-    String fileName = dialog.getFileName();
-    List<String> dirNames = dialog.getDirNames();
-    String resValue = dialog.getValue();
-    String resName = dialog.getResourceName();
-    if (!AndroidResourceUtil.createValueResource(moduleToPlaceResource, resName, resourceType, fileName, dirNames, resValue)) {
-      return;
-    }
-
-    PsiDocumentManager.getInstance(myModule.getProject()).commitAllDocuments();
-
-    myResultResourceName = "@" + resourceType.getName() + "/" + resName;
-    close(OK_EXIT_CODE);
-  }
-
-  private void createNewResourceFile(ResourceType resourceType) {
-    AndroidFacet facet = AndroidFacet.getInstance(myModule);
-    PsiElement[] elements = CreateResourceFileAction.createFileResource(facet, resourceType, null, true);
-
-    if (elements.length == 1) {
-      String name = ((PsiFile)elements[0]).getName();
-      int index = name.lastIndexOf('.');
-      if (index != -1) {
-        name = name.substring(0, index);
-      }
-      myResultResourceName = "@" + resourceType.getName() + "/" + name;
-      close(OK_EXIT_CODE);
-    }
-  }
-
-  private void extractStyle() {
-    String fileName = AndroidResourceUtil.getDefaultResourceFileName(ResourceType.STYLE);
-
-    VirtualFile[] dirs = {AndroidRootUtil.getResourceDir(AndroidFacet.getInstance(myModule))};
-    List<VirtualFile> subDirs = AndroidResourceUtil.getResourceSubdirs(ResourceFolderType.VALUES.getName(), dirs);
-    List<String> dirNames = new ArrayList<String>();
-    for (VirtualFile dir : subDirs) {
-      dirNames.add(dir.getName());
-    }
-
-    ExtractStyleDialog dialog = new ExtractStyleDialog(myModule, fileName, dirNames, myComponent.getTag());
-    dialog.show();
-
-    if (!dialog.isOK()) {
-      return;
-    }
-
-    final List<XmlAttribute> attributes = dialog.getStyledAttributes();
-
-    StringBuilder value = new StringBuilder();
-    for (XmlAttribute attribute : attributes) {
-      value.append("<item name=\"").append(attribute.getName()).append("\">").append(attribute.getValue()).append("</item>\n");
-    }
-
-    String resName = dialog.getStyleName();
-    if (!AndroidResourceUtil.createValueResource(myModule, resName, ResourceType.STYLE, fileName, dirNames, value.toString())) {
-      return;
-    }
-
-    PsiDocumentManager.getInstance(myModule.getProject()).commitAllDocuments();
-
-    ApplicationManager.getApplication().runWriteAction(new Runnable() {
-      @Override
-      public void run() {
-        for (XmlAttribute attribute : attributes) {
-          attribute.delete();
-        }
-      }
-    });
-
-    myResultResourceName = "@style/" + resName;
-    close(OK_EXIT_CODE);
-  }
-
-  @Override
-  public JComponent getPreferredFocusedComponent() {
-    return myProjectPanel.myTree;
-  }
-
-  @Override
-  protected JComponent createCenterPanel() {
-    return myContentPanel;
-  }
-
-  @Override
-  protected Action[] createLeftSideActions() {
-    return new Action[]{myNewResourceAction};
-  }
-
-  @Override
-  protected void dispose() {
-    super.dispose();
-    Disposer.dispose(myProjectPanel.myTreeBuilder);
-    Disposer.dispose(mySystemPanel.myTreeBuilder);
-  }
-
-  public String getResourceName() {
-    return myResultResourceName;
-  }
-
-  @Override
-  protected void doOKAction() {
-    valueChanged(null);
-    super.doOKAction();
-  }
-
-  @Nullable
-  private static <T> T getSelectedElement(AbstractTreeBuilder treeBuilder, Class<T> elementClass) {
-    Set<T> elements = treeBuilder.getSelectedElements(elementClass);
-    return elements.isEmpty() ? null : elements.iterator().next();
-  }
-
-  @Override
-  public void valueChanged(@Nullable TreeSelectionEvent e) {
-    Component selectedComponent = myContentPanel.getSelectedComponent();
-
-    if (selectedComponent == myColorPicker) {
-      Color color = myColorPicker.getColor();
-      setOKActionEnabled(color != null);
-      myNewResourceAction.setEnabled(false);
-      myResultResourceName = color == null ? null : "#" + toHex(color.getRed()) + toHex(color.getGreen()) + toHex(color.getBlue());
-    }
-    else {
-      boolean isProjectPanel = selectedComponent == myProjectPanel.myComponent;
-      ResourcePanel panel = isProjectPanel ? myProjectPanel : mySystemPanel;
-      ResourceItem element = getSelectedElement(panel.myTreeBuilder, ResourceItem.class);
-      setOKActionEnabled(element != null);
-      myNewResourceAction.setEnabled(isProjectPanel && !panel.myTreeBuilder.getSelectedElements().isEmpty());
-
-      if (element == null) {
-        myResultResourceName = null;
-      }
-      else {
-        String prefix = panel == myProjectPanel ? "@" : ANDROID;
-        myResultResourceName = prefix + element.getName();
-      }
-
-      panel.showPreview(element, isProjectPanel);
-    }
-  }
-
-  private static String toHex(int value) {
-    String hex = Integer.toString(value, 16);
-    return hex.length() == 1 ? "0" + hex : hex;
-  }
-
-  private class ResourcePanel {
-    public final Tree myTree;
-    public final AbstractTreeBuilder myTreeBuilder;
-    public final JPanel myComponent;
-
-    private final JPanel myPreviewPanel;
-    private final JTextArea myTextArea;
-    private final JLabel myImageComponent;
-    private final JLabel myNoPreviewComponent;
-
-    private final ResourceGroup[] myGroups;
-
-    public ResourcePanel(AndroidFacet facet, ResourceType[] types, boolean system) {
-      myTree = new Tree();
-      myTree.setModel(new DefaultTreeModel(new DefaultMutableTreeNode()));
-      myTree.setScrollsOnExpand(true);
-      myTree.setRootVisible(false);
-      myTree.setShowsRootHandles(true);
-      new DoubleClickListener() {
-        @Override
-        protected boolean onDoubleClick(MouseEvent e) {
-          if (!myTreeBuilder.getSelectedElements(ResourceItem.class).isEmpty()) {
-            close(OK_EXIT_CODE);
-            return true;
-          }
-          return false;
-        }
-      }.installOn(myTree);
-
-      ToolTipManager.sharedInstance().registerComponent(myTree);
-      TreeUtil.installActions(myTree);
-
-      ResourceManager manager = facet.getResourceManager(system ? AndroidUtils.SYSTEM_RESOURCE_PACKAGE : null);
-      myGroups = new ResourceGroup[types.length];
-
-      for (int i = 0; i < types.length; i++) {
-        myGroups[i] = new ResourceGroup(types[i], manager);
-      }
-
-      myTreeBuilder =
-        new AbstractTreeBuilder(myTree, (DefaultTreeModel)myTree.getModel(), new TreeContentProvider(myGroups), null);
-      myTreeBuilder.initRootNode();
-
-      TreeSelectionModel selectionModel = myTree.getSelectionModel();
-      selectionModel.setSelectionMode(TreeSelectionModel.SINGLE_TREE_SELECTION);
-      selectionModel.addTreeSelectionListener(ResourceDialog.this);
-
-      myTree.setCellRenderer(new NodeRenderer() {
-        @Override
-        protected void doAppend(@NotNull @Nls String fragment,
-                                @NotNull SimpleTextAttributes attributes,
-                                boolean isMainText,
-                                boolean selected) {
-          SpeedSearchUtil.appendFragmentsForSpeedSearch(myTree, fragment, attributes, selected, this);
-        }
-
-        @Override
-        public void doAppend(@NotNull String fragment, @NotNull SimpleTextAttributes attributes, boolean selected) {
-          SpeedSearchUtil.appendFragmentsForSpeedSearch(myTree, fragment, attributes, selected, this);
-        }
-
-        @Override
-        public void doAppend(String fragment, boolean selected) {
-          SpeedSearchUtil.appendFragmentsForSpeedSearch(myTree, fragment, SimpleTextAttributes.REGULAR_ATTRIBUTES, selected, this);
-        }
-      });
-      new TreeSpeedSearch(myTree, TreeSpeedSearch.NODE_DESCRIPTOR_TOSTRING, true);
-
-      myComponent = new JPanel(new BorderLayout(0, 5));
-      myComponent.add(ScrollPaneFactory.createScrollPane(myTree), BorderLayout.CENTER);
-
-      myPreviewPanel = new JPanel(new CardLayout());
-      myComponent.add(myPreviewPanel, BorderLayout.SOUTH);
-
-      myTextArea = new JTextArea(5, 20);
-      myPreviewPanel.add(ScrollPaneFactory.createScrollPane(myTextArea), TEXT);
-
-      myImageComponent = new JLabel();
-      myImageComponent.setHorizontalAlignment(SwingConstants.CENTER);
-      myImageComponent.setVerticalAlignment(SwingConstants.CENTER);
-      myPreviewPanel.add(myImageComponent, IMAGE);
-
-      myNoPreviewComponent = new JLabel("No Preview");
-      myNoPreviewComponent.setHorizontalAlignment(SwingConstants.CENTER);
-      myNoPreviewComponent.setVerticalAlignment(SwingConstants.CENTER);
-      myPreviewPanel.add(myNoPreviewComponent, NONE);
-    }
-
-    public void showPreview(@Nullable ResourceItem element, boolean isProjectPanel) {
-      CardLayout layout = (CardLayout)myPreviewPanel.getLayout();
-
-      if (element == null) {
-        layout.show(myPreviewPanel, NONE);
-        return;
-      }
-
-      try {
-        VirtualFile file = element.getFile();
-        if (file == null) {
-          myTextArea.setText(null); // XXX
-          myTextArea.setEditable(isProjectPanel);
-          layout.show(myPreviewPanel, TEXT);
-        }
-        else if (ImageFileTypeManager.getInstance().isImage(file)) {
-          Icon icon = element.getPreviewIcon();
-          if (icon == null) {
-            icon = new SizedIcon(100, 100, new ImageIcon(file.getPath()));
-            element.setPreviewIcon(icon);
-          }
-          myImageComponent.setIcon(icon);
-          layout.show(myPreviewPanel, IMAGE);
-        }
-        else if (file.getFileType() == XmlFileType.INSTANCE) {
-          String value = element.getPreviewString();
-          if (value == null) {
-            value = new String(file.contentsToByteArray());
-            element.setPreviewString(value);
-          }
-          myTextArea.setText(value);
-          myTextArea.setEditable(isProjectPanel);
-          layout.show(myPreviewPanel, TEXT);
-        }
-        else {
-          layout.show(myPreviewPanel, NONE);
-        }
-      }
-      catch (IOException e) {
-        layout.show(myPreviewPanel, NONE);
-      }
-    }
-
-    private void select(String type, String name) {
-      for (ResourceGroup group : myGroups) {
-        if (type.equalsIgnoreCase(group.getName())) {
-          for (ResourceItem item : group.getItems()) {
-            if (name.equals(item.toString())) {
-              myTreeBuilder.select(item);
-              return;
-            }
-          }
-          return;
-        }
-      }
-    }
-  }
-
-  private static class ResourceGroup {
-    private List<ResourceItem> myItems = new ArrayList<ResourceItem>();
-    private final ResourceType myType;
-
-    public ResourceGroup(ResourceType type, ResourceManager manager) {
-      myType = type;
-
-      String resourceType = type.getName();
-
-      Collection<String> resourceNames = manager.getValueResourceNames(resourceType);
-      for (String resourceName : resourceNames) {
-        myItems.add(new ResourceItem(this, resourceName, null, RESOURCE_ITEM_ICON));
-      }
-
-      Set<String> fileNames = new HashSet<String>();
-      List<VirtualFile> dirs = manager.getResourceSubdirs(resourceType);
-      for (VirtualFile dir : dirs) {
-        for (VirtualFile resourceFile : dir.getChildren()) {
-          if (!resourceFile.isDirectory()) {
-            String fileName = AndroidCommonUtils.getResourceName(resourceType, resourceFile.getName());
-            if (fileNames.add(fileName)) {
-              myItems.add(new ResourceItem(this, fileName, resourceFile, resourceFile.getFileType().getIcon()));
-            }
-          }
-        }
-      }
-
-      if (type == ResourceType.ID) {
-        for (String id : manager.getIds()) {
-          if (!resourceNames.contains(id)) {
-            myItems.add(new ResourceItem(this, id, null, RESOURCE_ITEM_ICON));
-          }
-        }
-      }
-
-      Collections.sort(myItems, new Comparator<ResourceItem>() {
-        @Override
-        public int compare(ResourceItem resource1, ResourceItem resource2) {
-          return resource1.toString().compareTo(resource2.toString());
-        }
-      });
-    }
-
-    public ResourceType getType() {
-      return myType;
-    }
-
-    public String getName() {
-      return myType.getName();
-    }
-
-    public List<ResourceItem> getItems() {
-      return myItems;
-    }
-
-    @Override
-    public String toString() {
-      return myType.getDisplayName();
-    }
-  }
-
-  private static class ResourceItem {
-    private final ResourceGroup myGroup;
-    private final String myName;
-    private final VirtualFile myFile;
-    private final Icon myIcon;
-    private String myPreviewString;
-    private Icon myPreviewIcon;
-
-    public ResourceItem(@NotNull ResourceGroup group, @NotNull String name, @Nullable VirtualFile file, Icon icon) {
-      myGroup = group;
-      myName = name;
-      myFile = file;
-      myIcon = icon;
-    }
-
-    public ResourceGroup getGroup() {
-      return myGroup;
-    }
-
-    public String getName() {
-      return myGroup.getName() + "/" + myName;
-    }
-
-    public VirtualFile getFile() {
-      return myFile;
-    }
-
-    public Icon getIcon() {
-      return myIcon;
-    }
-
-    public String getPreviewString() {
-      return myPreviewString;
-    }
-
-    public void setPreviewString(String previewString) {
-      myPreviewString = previewString;
-    }
-
-    public Icon getPreviewIcon() {
-      return myPreviewIcon;
-    }
-
-    public void setPreviewIcon(Icon previewIcon) {
-      myPreviewIcon = previewIcon;
-    }
-
-    @Override
-    public String toString() {
-      return myName;
-    }
-  }
-
-  private static class TreeContentProvider extends AbstractTreeStructure {
-    private final Object myTreeRoot = new Object();
-    private final ResourceGroup[] myGroups;
-
-    public TreeContentProvider(ResourceGroup[] groups) {
-      myGroups = groups;
-    }
-
-    @Override
-    public Object getRootElement() {
-      return myTreeRoot;
-    }
-
-    @Override
-    public Object[] getChildElements(Object element) {
-      if (element == myTreeRoot) {
-        return myGroups;
-      }
-      if (element instanceof ResourceGroup) {
-        ResourceGroup group = (ResourceGroup)element;
-        return group.getItems().toArray();
-      }
-      return ArrayUtil.EMPTY_OBJECT_ARRAY;
-    }
-
-    @Override
-    public Object getParentElement(Object element) {
-      if (element instanceof ResourceItem) {
-        ResourceItem resource = (ResourceItem)element;
-        return resource.getGroup();
-      }
-      return null;
-    }
-
-    @NotNull
-    @Override
-    public NodeDescriptor createDescriptor(Object element, NodeDescriptor parentDescriptor) {
-      TreeNodeDescriptor descriptor = new TreeNodeDescriptor(parentDescriptor, element, element == null ? null : element.toString());
-      if (element instanceof ResourceGroup) {
-        descriptor.setIcon(AllIcons.Nodes.TreeOpen, AllIcons.Nodes.TreeClosed);
-      }
-      else if (element instanceof ResourceItem) {
-        descriptor.setIcon(((ResourceItem)element).getIcon());
-      }
-      return descriptor;
-    }
-
-    @Override
-    public boolean hasSomethingToCommit() {
-      return false;
-    }
-
-    @Override
-    public void commit() {
-    }
-  }
-}
-=======
-/*
- * Copyright 2000-2012 JetBrains s.r.o.
- *
- * Licensed under the Apache License, Version 2.0 (the "License");
- * you may not use this file except in compliance with the License.
- * You may obtain a copy of the License at
- *
- * http://www.apache.org/licenses/LICENSE-2.0
- *
- * Unless required by applicable law or agreed to in writing, software
- * distributed under the License is distributed on an "AS IS" BASIS,
- * WITHOUT WARRANTIES OR CONDITIONS OF ANY KIND, either express or implied.
- * See the License for the specific language governing permissions and
- * limitations under the License.
- */
-package com.intellij.android.designer.propertyTable.editors;
-
-import com.android.resources.ResourceFolderType;
-import com.android.resources.ResourceType;
-import com.intellij.android.designer.model.RadViewComponent;
-import com.intellij.android.designer.propertyTable.renderers.ResourceRenderer;
-import com.intellij.designer.componentTree.TreeNodeDescriptor;
-import com.intellij.designer.utils.SizedIcon;
-import com.intellij.icons.AllIcons;
-import com.intellij.ide.highlighter.XmlFileType;
-import com.intellij.ide.util.treeView.AbstractTreeBuilder;
-import com.intellij.ide.util.treeView.AbstractTreeStructure;
-import com.intellij.ide.util.treeView.NodeDescriptor;
-import com.intellij.ide.util.treeView.NodeRenderer;
-import com.intellij.openapi.actionSystem.*;
-import com.intellij.openapi.application.ApplicationManager;
-import com.intellij.openapi.module.Module;
-import com.intellij.openapi.ui.DialogWrapper;
-import com.intellij.openapi.util.Disposer;
-import com.intellij.openapi.util.text.StringUtil;
-import com.intellij.openapi.vfs.VirtualFile;
-import com.intellij.psi.PsiDocumentManager;
-import com.intellij.psi.PsiElement;
-import com.intellij.psi.PsiFile;
-import com.intellij.psi.xml.XmlAttribute;
-import com.intellij.ui.*;
-import com.intellij.ui.components.JBTabbedPane;
-import com.intellij.ui.speedSearch.SpeedSearchUtil;
-import com.intellij.ui.treeStructure.Tree;
-import com.intellij.util.ArrayUtil;
-import com.intellij.util.ui.tree.TreeUtil;
-import org.intellij.images.fileTypes.ImageFileTypeManager;
-import org.jetbrains.android.actions.CreateResourceFileAction;
-import org.jetbrains.android.actions.CreateXmlResourceDialog;
-import org.jetbrains.android.facet.AndroidFacet;
-import org.jetbrains.android.facet.AndroidRootUtil;
-import org.jetbrains.android.resourceManagers.ResourceManager;
-import org.jetbrains.android.util.AndroidCommonUtils;
-import org.jetbrains.android.util.AndroidResourceUtil;
-import org.jetbrains.android.util.AndroidUtils;
-import org.jetbrains.annotations.Nls;
-import org.jetbrains.annotations.NotNull;
-import org.jetbrains.annotations.Nullable;
-
-import javax.swing.*;
-import javax.swing.event.ChangeEvent;
-import javax.swing.event.ChangeListener;
-import javax.swing.event.TreeSelectionEvent;
-import javax.swing.event.TreeSelectionListener;
-import javax.swing.tree.DefaultMutableTreeNode;
-import javax.swing.tree.DefaultTreeModel;
-import javax.swing.tree.TreeSelectionModel;
-import java.awt.*;
-import java.awt.event.ActionEvent;
-import java.awt.event.MouseEvent;
-import java.io.IOException;
-import java.util.*;
-import java.util.List;
-
-/**
- * @author Alexander Lobas
- */
-public class ResourceDialog extends DialogWrapper implements TreeSelectionListener {
-  private static final String ANDROID = "@android:";
-  private static final String TYPE_KEY = "ResourceType";
-
-  private static final String TEXT = "Text";
-  private static final String IMAGE = "Image";
-  private static final String NONE = "None";
-
-  private static final Icon RESOURCE_ITEM_ICON = AllIcons.Css.Property;
-
-  private final Module myModule;
-  private final RadViewComponent myComponent;
-
-  private final JBTabbedPane myContentPanel;
-  private final ResourcePanel myProjectPanel;
-  private final ResourcePanel mySystemPanel;
-  private ColorPicker myColorPicker;
-
-  private final Action myNewResourceAction = new AbstractAction("New Resource", AllIcons.General.ComboArrowDown) {
-    @Override
-    public void actionPerformed(ActionEvent e) {
-      JComponent component = (JComponent)e.getSource();
-      ActionPopupMenu popupMenu = createNewResourcePopupMenu();
-      popupMenu.getComponent().show(component, 0, component.getHeight());
-    }
-  };
-  private final AnAction myNewResourceValueAction = new AnAction() {
-    @Override
-    public void actionPerformed(AnActionEvent e) {
-      ResourceType type = (ResourceType)getTemplatePresentation().getClientProperty(TYPE_KEY);
-      createNewResourceValue(type);
-    }
-  };
-  private final AnAction myNewResourceFileAction = new AnAction() {
-    @Override
-    public void actionPerformed(AnActionEvent e) {
-      ResourceType type = (ResourceType)getTemplatePresentation().getClientProperty(TYPE_KEY);
-      createNewResourceFile(type);
-    }
-  };
-  private final AnAction myExtractStyleAction = new AnAction("Extract Style...") {
-    @Override
-    public void actionPerformed(AnActionEvent e) {
-      extractStyle();
-    }
-  };
-
-  private String myResultResourceName;
-
-  public ResourceDialog(Module module, ResourceType[] types, String value, RadViewComponent component) {
-    super(module.getProject());
-    myModule = module;
-    myComponent = component;
-
-    setTitle("Resources");
-
-    AndroidFacet facet = AndroidFacet.getInstance(module);
-    myProjectPanel = new ResourcePanel(facet, types, false);
-    mySystemPanel = new ResourcePanel(facet, types, true);
-
-    myContentPanel = new JBTabbedPane();
-    myContentPanel.setPreferredSize(new Dimension(600, 500));
-    myContentPanel.addTab("Project", myProjectPanel.myComponent);
-    myContentPanel.addTab("System", mySystemPanel.myComponent);
-
-    myProjectPanel.myTreeBuilder.expandAll(null);
-    mySystemPanel.myTreeBuilder.expandAll(null);
-
-    boolean doSelection = value != null;
-
-    if (types == ResourceEditor.COLOR_TYPES) {
-      Color color = ResourceRenderer.parseColor(value);
-      myColorPicker = new ColorPicker(myDisposable, color, true);
-      myContentPanel.addTab("Color", myColorPicker);
-      if (color != null) {
-        myContentPanel.setSelectedIndex(2);
-        doSelection = false;
-      }
-    }
-    if (doSelection && value.startsWith("@")) {
-      ResourcePanel panel;
-      String type;
-      int index = value.indexOf('/');
-      String name = value.substring(index + 1);
-      if (value.startsWith(ANDROID)) {
-        panel = mySystemPanel;
-        type = value.substring(ANDROID.length(), index);
-      }
-      else {
-        panel = myProjectPanel;
-        type = value.substring(1, index);
-      }
-      myContentPanel.setSelectedComponent(panel.myComponent);
-      panel.select(type, name);
-    }
-
-    myContentPanel.addChangeListener(new ChangeListener() {
-      @Override
-      public void stateChanged(ChangeEvent e) {
-        valueChanged(null);
-      }
-    });
-
-    valueChanged(null);
-    init();
-  }
-
-  private ActionPopupMenu createNewResourcePopupMenu() {
-    ActionManager actionManager = ActionManager.getInstance();
-    DefaultActionGroup actionGroup = new DefaultActionGroup();
-
-    ResourceGroup resourceGroup = getSelectedElement(myProjectPanel.myTreeBuilder, ResourceGroup.class);
-    if (resourceGroup == null) {
-      resourceGroup = getSelectedElement(myProjectPanel.myTreeBuilder, ResourceItem.class).getGroup();
-    }
-
-    if (AndroidResourceUtil.VALUE_RESOURCE_TYPES.contains(resourceGroup.getType())) {
-      myNewResourceValueAction.getTemplatePresentation().setText("New " + resourceGroup + " Value...");
-      myNewResourceValueAction.getTemplatePresentation().putClientProperty(TYPE_KEY, resourceGroup.getType());
-      actionGroup.add(myNewResourceValueAction);
-    }
-    if (AndroidResourceUtil.XML_FILE_RESOURCE_TYPES.contains(resourceGroup.getType())) {
-      myNewResourceFileAction.getTemplatePresentation().setText("New " + resourceGroup + " File...");
-      myNewResourceFileAction.getTemplatePresentation().putClientProperty(TYPE_KEY, resourceGroup.getType());
-      actionGroup.add(myNewResourceFileAction);
-    }
-    if (myComponent != null && ResourceType.STYLE.equals(resourceGroup.getType())) {
-      boolean enabled = false;
-      for (XmlAttribute attribute : myComponent.getTag().getAttributes()) {
-        if (attribute.getName().startsWith("android:")) {
-          enabled = true;
-          break;
-        }
-      }
-      myExtractStyleAction.getTemplatePresentation().setEnabled(enabled);
-      //actionGroup.add(myExtractStyleAction); // XXX
-    }
-
-    return actionManager.createActionPopupMenu(ActionPlaces.UNKNOWN, actionGroup);
-  }
-
-  private void createNewResourceValue(ResourceType resourceType) {
-    CreateXmlResourceDialog dialog = new CreateXmlResourceDialog(myModule, resourceType, null, null, true);
-    dialog.setTitle("New " + StringUtil.capitalize(resourceType.getDisplayName()) + " Value Resource");
-    dialog.show();
-
-    if (!dialog.isOK()) {
-      return;
-    }
-
-    Module moduleToPlaceResource = dialog.getModule();
-    if (moduleToPlaceResource == null) {
-      return;
-    }
-
-    String fileName = dialog.getFileName();
-    List<String> dirNames = dialog.getDirNames();
-    String resValue = dialog.getValue();
-    String resName = dialog.getResourceName();
-    if (!AndroidResourceUtil.createValueResource(moduleToPlaceResource, resName, resourceType, fileName, dirNames, resValue)) {
-      return;
-    }
-
-    PsiDocumentManager.getInstance(myModule.getProject()).commitAllDocuments();
-
-    myResultResourceName = "@" + resourceType.getName() + "/" + resName;
-    close(OK_EXIT_CODE);
-  }
-
-  private void createNewResourceFile(ResourceType resourceType) {
-    AndroidFacet facet = AndroidFacet.getInstance(myModule);
-    PsiElement[] elements = CreateResourceFileAction.createFileResource(facet, resourceType, null, true);
-
-    if (elements.length == 1) {
-      String name = ((PsiFile)elements[0]).getName();
-      int index = name.lastIndexOf('.');
-      if (index != -1) {
-        name = name.substring(0, index);
-      }
-      myResultResourceName = "@" + resourceType.getName() + "/" + name;
-      close(OK_EXIT_CODE);
-    }
-  }
-
-  private void extractStyle() {
-    String fileName = AndroidResourceUtil.getDefaultResourceFileName(ResourceType.STYLE);
-
-    VirtualFile[] dirs = {AndroidRootUtil.getResourceDir(AndroidFacet.getInstance(myModule))};
-    List<VirtualFile> subDirs = AndroidResourceUtil.getResourceSubdirs(ResourceFolderType.VALUES.getName(), dirs);
-    List<String> dirNames = new ArrayList<String>();
-    for (VirtualFile dir : subDirs) {
-      dirNames.add(dir.getName());
-    }
-
-    ExtractStyleDialog dialog = new ExtractStyleDialog(myModule, fileName, dirNames, myComponent.getTag());
-    dialog.show();
-
-    if (!dialog.isOK()) {
-      return;
-    }
-
-    final List<XmlAttribute> attributes = dialog.getStyledAttributes();
-
-    StringBuilder value = new StringBuilder();
-    for (XmlAttribute attribute : attributes) {
-      value.append("<item name=\"").append(attribute.getName()).append("\">").append(attribute.getValue()).append("</item>\n");
-    }
-
-    String resName = dialog.getStyleName();
-    if (!AndroidResourceUtil.createValueResource(myModule, resName, ResourceType.STYLE, fileName, dirNames, value.toString())) {
-      return;
-    }
-
-    PsiDocumentManager.getInstance(myModule.getProject()).commitAllDocuments();
-
-    ApplicationManager.getApplication().runWriteAction(new Runnable() {
-      @Override
-      public void run() {
-        for (XmlAttribute attribute : attributes) {
-          attribute.delete();
-        }
-      }
-    });
-
-    myResultResourceName = "@style/" + resName;
-    close(OK_EXIT_CODE);
-  }
-
-  @Override
-  public JComponent getPreferredFocusedComponent() {
-    return myProjectPanel.myTree;
-  }
-
-  @Override
-  protected JComponent createCenterPanel() {
-    return myContentPanel;
-  }
-
-  @Override
-  protected Action[] createLeftSideActions() {
-    return new Action[]{myNewResourceAction};
-  }
-
-  @Override
-  protected void dispose() {
-    super.dispose();
-    Disposer.dispose(myProjectPanel.myTreeBuilder);
-    Disposer.dispose(mySystemPanel.myTreeBuilder);
-  }
-
-  public String getResourceName() {
-    return myResultResourceName;
-  }
-
-  @Override
-  protected void doOKAction() {
-    valueChanged(null);
-    super.doOKAction();
-  }
-
-  @Nullable
-  private static <T> T getSelectedElement(AbstractTreeBuilder treeBuilder, Class<T> elementClass) {
-    Set<T> elements = treeBuilder.getSelectedElements(elementClass);
-    return elements.isEmpty() ? null : elements.iterator().next();
-  }
-
-  @Override
-  public void valueChanged(@Nullable TreeSelectionEvent e) {
-    Component selectedComponent = myContentPanel.getSelectedComponent();
-
-    if (selectedComponent == myColorPicker) {
-      Color color = myColorPicker.getColor();
-      setOKActionEnabled(color != null);
-      myNewResourceAction.setEnabled(false);
-      myResultResourceName = color == null ? null : "#" + toHex(color.getRed()) + toHex(color.getGreen()) + toHex(color.getBlue());
-    }
-    else {
-      boolean isProjectPanel = selectedComponent == myProjectPanel.myComponent;
-      ResourcePanel panel = isProjectPanel ? myProjectPanel : mySystemPanel;
-      ResourceItem element = getSelectedElement(panel.myTreeBuilder, ResourceItem.class);
-      setOKActionEnabled(element != null);
-      myNewResourceAction.setEnabled(isProjectPanel && !panel.myTreeBuilder.getSelectedElements().isEmpty());
-
-      if (element == null) {
-        myResultResourceName = null;
-      }
-      else {
-        String prefix = panel == myProjectPanel ? "@" : ANDROID;
-        myResultResourceName = prefix + element.getName();
-      }
-
-      //panel.showPreview(element, isProjectPanel); // XXX
-    }
-  }
-
-  private static String toHex(int value) {
-    String hex = Integer.toString(value, 16);
-    return hex.length() == 1 ? "0" + hex : hex;
-  }
-
-  private class ResourcePanel {
-    public final Tree myTree;
-    public final AbstractTreeBuilder myTreeBuilder;
-    public final JPanel myComponent;
-
-    private final JPanel myPreviewPanel;
-    private final JTextArea myTextArea;
-    private final JLabel myImageComponent;
-    private final JLabel myNoPreviewComponent;
-
-    private final ResourceGroup[] myGroups;
-
-    public ResourcePanel(AndroidFacet facet, ResourceType[] types, boolean system) {
-      myTree = new Tree();
-      myTree.setModel(new DefaultTreeModel(new DefaultMutableTreeNode()));
-      myTree.setScrollsOnExpand(true);
-      myTree.setRootVisible(false);
-      myTree.setShowsRootHandles(true);
-      new DoubleClickListener() {
-        @Override
-        protected boolean onDoubleClick(MouseEvent e) {
-          if (!myTreeBuilder.getSelectedElements(ResourceItem.class).isEmpty()) {
-            close(OK_EXIT_CODE);
-            return true;
-          }
-          return false;
-        }
-      }.installOn(myTree);
-
-      ToolTipManager.sharedInstance().registerComponent(myTree);
-      TreeUtil.installActions(myTree);
-
-      ResourceManager manager = facet.getResourceManager(system ? AndroidUtils.SYSTEM_RESOURCE_PACKAGE : null);
-      myGroups = new ResourceGroup[types.length];
-
-      for (int i = 0; i < types.length; i++) {
-        myGroups[i] = new ResourceGroup(types[i], manager);
-      }
-
-      myTreeBuilder =
-        new AbstractTreeBuilder(myTree, (DefaultTreeModel)myTree.getModel(), new TreeContentProvider(myGroups), null);
-      myTreeBuilder.initRootNode();
-
-      TreeSelectionModel selectionModel = myTree.getSelectionModel();
-      selectionModel.setSelectionMode(TreeSelectionModel.SINGLE_TREE_SELECTION);
-      selectionModel.addTreeSelectionListener(ResourceDialog.this);
-
-      myTree.setCellRenderer(new NodeRenderer() {
-        @Override
-        protected void doAppend(@NotNull @Nls String fragment,
-                                @NotNull SimpleTextAttributes attributes,
-                                boolean isMainText,
-                                boolean selected) {
-          SpeedSearchUtil.appendFragmentsForSpeedSearch(myTree, fragment, attributes, selected, this);
-        }
-
-        @Override
-        public void doAppend(@NotNull String fragment, @NotNull SimpleTextAttributes attributes, boolean selected) {
-          SpeedSearchUtil.appendFragmentsForSpeedSearch(myTree, fragment, attributes, selected, this);
-        }
-
-        @Override
-        public void doAppend(String fragment, boolean selected) {
-          SpeedSearchUtil.appendFragmentsForSpeedSearch(myTree, fragment, SimpleTextAttributes.REGULAR_ATTRIBUTES, selected, this);
-        }
-      });
-      new TreeSpeedSearch(myTree, TreeSpeedSearch.NODE_DESCRIPTOR_TOSTRING, true);
-
-      myComponent = new JPanel(new BorderLayout(0, 5));
-      myComponent.add(ScrollPaneFactory.createScrollPane(myTree), BorderLayout.CENTER);
-
-      myPreviewPanel = new JPanel(new CardLayout());
-      //myComponent.add(myPreviewPanel, BorderLayout.SOUTH); // XXX
-
-      myTextArea = new JTextArea(5, 20);
-      myPreviewPanel.add(ScrollPaneFactory.createScrollPane(myTextArea), TEXT);
-
-      myImageComponent = new JLabel();
-      myImageComponent.setHorizontalAlignment(SwingConstants.CENTER);
-      myImageComponent.setVerticalAlignment(SwingConstants.CENTER);
-      myPreviewPanel.add(myImageComponent, IMAGE);
-
-      myNoPreviewComponent = new JLabel("No Preview");
-      myNoPreviewComponent.setHorizontalAlignment(SwingConstants.CENTER);
-      myNoPreviewComponent.setVerticalAlignment(SwingConstants.CENTER);
-      myPreviewPanel.add(myNoPreviewComponent, NONE);
-    }
-
-    public void showPreview(@Nullable ResourceItem element, boolean isProjectPanel) {
-      CardLayout layout = (CardLayout)myPreviewPanel.getLayout();
-
-      if (element == null) {
-        layout.show(myPreviewPanel, NONE);
-        return;
-      }
-
-      try {
-        VirtualFile file = element.getFile();
-        if (file == null) {
-          myTextArea.setText(null); // XXX
-          myTextArea.setEditable(isProjectPanel);
-          layout.show(myPreviewPanel, TEXT);
-        }
-        else if (ImageFileTypeManager.getInstance().isImage(file)) {
-          Icon icon = element.getPreviewIcon();
-          if (icon == null) {
-            icon = new SizedIcon(100, 100, new ImageIcon(file.getPath()));
-            element.setPreviewIcon(icon);
-          }
-          myImageComponent.setIcon(icon);
-          layout.show(myPreviewPanel, IMAGE);
-        }
-        else if (file.getFileType() == XmlFileType.INSTANCE) {
-          String value = element.getPreviewString();
-          if (value == null) {
-            value = new String(file.contentsToByteArray());
-            element.setPreviewString(value);
-          }
-          myTextArea.setText(value);
-          myTextArea.setEditable(isProjectPanel);
-          layout.show(myPreviewPanel, TEXT);
-        }
-        else {
-          layout.show(myPreviewPanel, NONE);
-        }
-      }
-      catch (IOException e) {
-        layout.show(myPreviewPanel, NONE);
-      }
-    }
-
-    private void select(String type, String name) {
-      for (ResourceGroup group : myGroups) {
-        if (type.equalsIgnoreCase(group.getName())) {
-          for (ResourceItem item : group.getItems()) {
-            if (name.equals(item.toString())) {
-              myTreeBuilder.select(item);
-              return;
-            }
-          }
-          return;
-        }
-      }
-    }
-  }
-
-  private static class ResourceGroup {
-    private List<ResourceItem> myItems = new ArrayList<ResourceItem>();
-    private final ResourceType myType;
-
-    public ResourceGroup(ResourceType type, ResourceManager manager) {
-      myType = type;
-
-      String resourceType = type.getName();
-
-      Collection<String> resourceNames = manager.getValueResourceNames(resourceType);
-      for (String resourceName : resourceNames) {
-        myItems.add(new ResourceItem(this, resourceName, null, RESOURCE_ITEM_ICON));
-      }
-
-      Set<String> fileNames = new HashSet<String>();
-      List<VirtualFile> dirs = manager.getResourceSubdirs(resourceType);
-      for (VirtualFile dir : dirs) {
-        for (VirtualFile resourceFile : dir.getChildren()) {
-          if (!resourceFile.isDirectory()) {
-            String fileName = AndroidCommonUtils.getResourceName(resourceType, resourceFile.getName());
-            if (fileNames.add(fileName)) {
-              myItems.add(new ResourceItem(this, fileName, resourceFile, resourceFile.getFileType().getIcon()));
-            }
-          }
-        }
-      }
-
-      if (type == ResourceType.ID) {
-        for (String id : manager.getIds()) {
-          if (!resourceNames.contains(id)) {
-            myItems.add(new ResourceItem(this, id, null, RESOURCE_ITEM_ICON));
-          }
-        }
-      }
-
-      Collections.sort(myItems, new Comparator<ResourceItem>() {
-        @Override
-        public int compare(ResourceItem resource1, ResourceItem resource2) {
-          return resource1.toString().compareTo(resource2.toString());
-        }
-      });
-    }
-
-    public ResourceType getType() {
-      return myType;
-    }
-
-    public String getName() {
-      return myType.getName();
-    }
-
-    public List<ResourceItem> getItems() {
-      return myItems;
-    }
-
-    @Override
-    public String toString() {
-      return myType.getDisplayName();
-    }
-  }
-
-  private static class ResourceItem {
-    private final ResourceGroup myGroup;
-    private final String myName;
-    private final VirtualFile myFile;
-    private final Icon myIcon;
-    private String myPreviewString;
-    private Icon myPreviewIcon;
-
-    public ResourceItem(@NotNull ResourceGroup group, @NotNull String name, @Nullable VirtualFile file, Icon icon) {
-      myGroup = group;
-      myName = name;
-      myFile = file;
-      myIcon = icon;
-    }
-
-    public ResourceGroup getGroup() {
-      return myGroup;
-    }
-
-    public String getName() {
-      return myGroup.getName() + "/" + myName;
-    }
-
-    public VirtualFile getFile() {
-      return myFile;
-    }
-
-    public Icon getIcon() {
-      return myIcon;
-    }
-
-    public String getPreviewString() {
-      return myPreviewString;
-    }
-
-    public void setPreviewString(String previewString) {
-      myPreviewString = previewString;
-    }
-
-    public Icon getPreviewIcon() {
-      return myPreviewIcon;
-    }
-
-    public void setPreviewIcon(Icon previewIcon) {
-      myPreviewIcon = previewIcon;
-    }
-
-    @Override
-    public String toString() {
-      return myName;
-    }
-  }
-
-  private static class TreeContentProvider extends AbstractTreeStructure {
-    private final Object myTreeRoot = new Object();
-    private final ResourceGroup[] myGroups;
-
-    public TreeContentProvider(ResourceGroup[] groups) {
-      myGroups = groups;
-    }
-
-    @Override
-    public Object getRootElement() {
-      return myTreeRoot;
-    }
-
-    @Override
-    public Object[] getChildElements(Object element) {
-      if (element == myTreeRoot) {
-        return myGroups;
-      }
-      if (element instanceof ResourceGroup) {
-        ResourceGroup group = (ResourceGroup)element;
-        return group.getItems().toArray();
-      }
-      return ArrayUtil.EMPTY_OBJECT_ARRAY;
-    }
-
-    @Override
-    public Object getParentElement(Object element) {
-      if (element instanceof ResourceItem) {
-        ResourceItem resource = (ResourceItem)element;
-        return resource.getGroup();
-      }
-      return null;
-    }
-
-    @NotNull
-    @Override
-    public NodeDescriptor createDescriptor(Object element, NodeDescriptor parentDescriptor) {
-      TreeNodeDescriptor descriptor = new TreeNodeDescriptor(parentDescriptor, element, element == null ? null : element.toString());
-      if (element instanceof ResourceGroup) {
-        descriptor.setIcon(AllIcons.Nodes.TreeOpen, AllIcons.Nodes.TreeClosed);
-      }
-      else if (element instanceof ResourceItem) {
-        descriptor.setIcon(((ResourceItem)element).getIcon());
-      }
-      return descriptor;
-    }
-
-    @Override
-    public boolean hasSomethingToCommit() {
-      return false;
-    }
-
-    @Override
-    public void commit() {
-    }
-  }
-}
->>>>>>> 62c012c0
+/*
+ * Copyright 2000-2012 JetBrains s.r.o.
+ *
+ * Licensed under the Apache License, Version 2.0 (the "License");
+ * you may not use this file except in compliance with the License.
+ * You may obtain a copy of the License at
+ *
+ * http://www.apache.org/licenses/LICENSE-2.0
+ *
+ * Unless required by applicable law or agreed to in writing, software
+ * distributed under the License is distributed on an "AS IS" BASIS,
+ * WITHOUT WARRANTIES OR CONDITIONS OF ANY KIND, either express or implied.
+ * See the License for the specific language governing permissions and
+ * limitations under the License.
+ */
+package com.intellij.android.designer.propertyTable.editors;
+
+import com.android.resources.ResourceFolderType;
+import com.android.resources.ResourceType;
+import com.intellij.android.designer.model.RadViewComponent;
+import com.intellij.android.designer.propertyTable.renderers.ResourceRenderer;
+import com.intellij.designer.componentTree.TreeNodeDescriptor;
+import com.intellij.designer.utils.SizedIcon;
+import com.intellij.icons.AllIcons;
+import com.intellij.ide.highlighter.XmlFileType;
+import com.intellij.ide.util.treeView.AbstractTreeBuilder;
+import com.intellij.ide.util.treeView.AbstractTreeStructure;
+import com.intellij.ide.util.treeView.NodeDescriptor;
+import com.intellij.ide.util.treeView.NodeRenderer;
+import com.intellij.openapi.actionSystem.*;
+import com.intellij.openapi.application.ApplicationManager;
+import com.intellij.openapi.module.Module;
+import com.intellij.openapi.ui.DialogWrapper;
+import com.intellij.openapi.util.Disposer;
+import com.intellij.openapi.util.text.StringUtil;
+import com.intellij.openapi.vfs.VirtualFile;
+import com.intellij.psi.PsiDocumentManager;
+import com.intellij.psi.PsiElement;
+import com.intellij.psi.PsiFile;
+import com.intellij.psi.xml.XmlAttribute;
+import com.intellij.ui.*;
+import com.intellij.ui.components.JBTabbedPane;
+import com.intellij.ui.speedSearch.SpeedSearchUtil;
+import com.intellij.ui.treeStructure.Tree;
+import com.intellij.util.ArrayUtil;
+import com.intellij.util.ui.tree.TreeUtil;
+import org.intellij.images.fileTypes.ImageFileTypeManager;
+import org.jetbrains.android.actions.CreateResourceFileAction;
+import org.jetbrains.android.actions.CreateXmlResourceDialog;
+import org.jetbrains.android.facet.AndroidFacet;
+import org.jetbrains.android.facet.AndroidRootUtil;
+import org.jetbrains.android.resourceManagers.ResourceManager;
+import org.jetbrains.android.util.AndroidCommonUtils;
+import org.jetbrains.android.util.AndroidResourceUtil;
+import org.jetbrains.android.util.AndroidUtils;
+import org.jetbrains.annotations.Nls;
+import org.jetbrains.annotations.NotNull;
+import org.jetbrains.annotations.Nullable;
+
+import javax.swing.*;
+import javax.swing.event.ChangeEvent;
+import javax.swing.event.ChangeListener;
+import javax.swing.event.TreeSelectionEvent;
+import javax.swing.event.TreeSelectionListener;
+import javax.swing.tree.DefaultMutableTreeNode;
+import javax.swing.tree.DefaultTreeModel;
+import javax.swing.tree.TreeSelectionModel;
+import java.awt.*;
+import java.awt.event.ActionEvent;
+import java.awt.event.MouseEvent;
+import java.io.IOException;
+import java.util.*;
+import java.util.List;
+
+/**
+ * @author Alexander Lobas
+ */
+public class ResourceDialog extends DialogWrapper implements TreeSelectionListener {
+  private static final String ANDROID = "@android:";
+  private static final String TYPE_KEY = "ResourceType";
+
+  private static final String TEXT = "Text";
+  private static final String IMAGE = "Image";
+  private static final String NONE = "None";
+
+  private static final Icon RESOURCE_ITEM_ICON = AllIcons.Css.Property;
+
+  private final Module myModule;
+  private final RadViewComponent myComponent;
+
+  private final JBTabbedPane myContentPanel;
+  private final ResourcePanel myProjectPanel;
+  private final ResourcePanel mySystemPanel;
+  private ColorPicker myColorPicker;
+
+  private final Action myNewResourceAction = new AbstractAction("New Resource", AllIcons.General.ComboArrowDown) {
+    @Override
+    public void actionPerformed(ActionEvent e) {
+      JComponent component = (JComponent)e.getSource();
+      ActionPopupMenu popupMenu = createNewResourcePopupMenu();
+      popupMenu.getComponent().show(component, 0, component.getHeight());
+    }
+  };
+  private final AnAction myNewResourceValueAction = new AnAction() {
+    @Override
+    public void actionPerformed(AnActionEvent e) {
+      ResourceType type = (ResourceType)getTemplatePresentation().getClientProperty(TYPE_KEY);
+      createNewResourceValue(type);
+    }
+  };
+  private final AnAction myNewResourceFileAction = new AnAction() {
+    @Override
+    public void actionPerformed(AnActionEvent e) {
+      ResourceType type = (ResourceType)getTemplatePresentation().getClientProperty(TYPE_KEY);
+      createNewResourceFile(type);
+    }
+  };
+  private final AnAction myExtractStyleAction = new AnAction("Extract Style...") {
+    @Override
+    public void actionPerformed(AnActionEvent e) {
+      extractStyle();
+    }
+  };
+
+  private String myResultResourceName;
+
+  public ResourceDialog(Module module, ResourceType[] types, String value, RadViewComponent component) {
+    super(module.getProject());
+    myModule = module;
+    myComponent = component;
+
+    setTitle("Resources");
+
+    AndroidFacet facet = AndroidFacet.getInstance(module);
+    myProjectPanel = new ResourcePanel(facet, types, false);
+    mySystemPanel = new ResourcePanel(facet, types, true);
+
+    myContentPanel = new JBTabbedPane();
+    myContentPanel.setPreferredSize(new Dimension(600, 500));
+    myContentPanel.addTab("Project", myProjectPanel.myComponent);
+    myContentPanel.addTab("System", mySystemPanel.myComponent);
+
+    myProjectPanel.myTreeBuilder.expandAll(null);
+    mySystemPanel.myTreeBuilder.expandAll(null);
+
+    boolean doSelection = value != null;
+
+    if (types == ResourceEditor.COLOR_TYPES) {
+      Color color = ResourceRenderer.parseColor(value);
+      myColorPicker = new ColorPicker(myDisposable, color, true);
+      myContentPanel.addTab("Color", myColorPicker);
+      if (color != null) {
+        myContentPanel.setSelectedIndex(2);
+        doSelection = false;
+      }
+    }
+    if (doSelection && value.startsWith("@")) {
+      ResourcePanel panel;
+      String type;
+      int index = value.indexOf('/');
+      String name = value.substring(index + 1);
+      if (value.startsWith(ANDROID)) {
+        panel = mySystemPanel;
+        type = value.substring(ANDROID.length(), index);
+      }
+      else {
+        panel = myProjectPanel;
+        type = value.substring(1, index);
+      }
+      myContentPanel.setSelectedComponent(panel.myComponent);
+      panel.select(type, name);
+    }
+
+    myContentPanel.addChangeListener(new ChangeListener() {
+      @Override
+      public void stateChanged(ChangeEvent e) {
+        valueChanged(null);
+      }
+    });
+
+    valueChanged(null);
+    init();
+  }
+
+  private ActionPopupMenu createNewResourcePopupMenu() {
+    ActionManager actionManager = ActionManager.getInstance();
+    DefaultActionGroup actionGroup = new DefaultActionGroup();
+
+    ResourceGroup resourceGroup = getSelectedElement(myProjectPanel.myTreeBuilder, ResourceGroup.class);
+    if (resourceGroup == null) {
+      resourceGroup = getSelectedElement(myProjectPanel.myTreeBuilder, ResourceItem.class).getGroup();
+    }
+
+    if (AndroidResourceUtil.VALUE_RESOURCE_TYPES.contains(resourceGroup.getType())) {
+      myNewResourceValueAction.getTemplatePresentation().setText("New " + resourceGroup + " Value...");
+      myNewResourceValueAction.getTemplatePresentation().putClientProperty(TYPE_KEY, resourceGroup.getType());
+      actionGroup.add(myNewResourceValueAction);
+    }
+    if (AndroidResourceUtil.XML_FILE_RESOURCE_TYPES.contains(resourceGroup.getType())) {
+      myNewResourceFileAction.getTemplatePresentation().setText("New " + resourceGroup + " File...");
+      myNewResourceFileAction.getTemplatePresentation().putClientProperty(TYPE_KEY, resourceGroup.getType());
+      actionGroup.add(myNewResourceFileAction);
+    }
+    if (myComponent != null && ResourceType.STYLE.equals(resourceGroup.getType())) {
+      boolean enabled = false;
+      for (XmlAttribute attribute : myComponent.getTag().getAttributes()) {
+        if (attribute.getName().startsWith("android:")) {
+          enabled = true;
+          break;
+        }
+      }
+      myExtractStyleAction.getTemplatePresentation().setEnabled(enabled);
+      //actionGroup.add(myExtractStyleAction); // XXX
+    }
+
+    return actionManager.createActionPopupMenu(ActionPlaces.UNKNOWN, actionGroup);
+  }
+
+  private void createNewResourceValue(ResourceType resourceType) {
+    CreateXmlResourceDialog dialog = new CreateXmlResourceDialog(myModule, resourceType, null, null, true);
+    dialog.setTitle("New " + StringUtil.capitalize(resourceType.getDisplayName()) + " Value Resource");
+    dialog.show();
+
+    if (!dialog.isOK()) {
+      return;
+    }
+
+    Module moduleToPlaceResource = dialog.getModule();
+    if (moduleToPlaceResource == null) {
+      return;
+    }
+
+    String fileName = dialog.getFileName();
+    List<String> dirNames = dialog.getDirNames();
+    String resValue = dialog.getValue();
+    String resName = dialog.getResourceName();
+    if (!AndroidResourceUtil.createValueResource(moduleToPlaceResource, resName, resourceType, fileName, dirNames, resValue)) {
+      return;
+    }
+
+    PsiDocumentManager.getInstance(myModule.getProject()).commitAllDocuments();
+
+    myResultResourceName = "@" + resourceType.getName() + "/" + resName;
+    close(OK_EXIT_CODE);
+  }
+
+  private void createNewResourceFile(ResourceType resourceType) {
+    AndroidFacet facet = AndroidFacet.getInstance(myModule);
+    PsiElement[] elements = CreateResourceFileAction.createFileResource(facet, resourceType, null, true);
+
+    if (elements.length == 1) {
+      String name = ((PsiFile)elements[0]).getName();
+      int index = name.lastIndexOf('.');
+      if (index != -1) {
+        name = name.substring(0, index);
+      }
+      myResultResourceName = "@" + resourceType.getName() + "/" + name;
+      close(OK_EXIT_CODE);
+    }
+  }
+
+  private void extractStyle() {
+    String fileName = AndroidResourceUtil.getDefaultResourceFileName(ResourceType.STYLE);
+
+    VirtualFile[] dirs = {AndroidRootUtil.getResourceDir(AndroidFacet.getInstance(myModule))};
+    List<VirtualFile> subDirs = AndroidResourceUtil.getResourceSubdirs(ResourceFolderType.VALUES.getName(), dirs);
+    List<String> dirNames = new ArrayList<String>();
+    for (VirtualFile dir : subDirs) {
+      dirNames.add(dir.getName());
+    }
+
+    ExtractStyleDialog dialog = new ExtractStyleDialog(myModule, fileName, dirNames, myComponent.getTag());
+    dialog.show();
+
+    if (!dialog.isOK()) {
+      return;
+    }
+
+    final List<XmlAttribute> attributes = dialog.getStyledAttributes();
+
+    StringBuilder value = new StringBuilder();
+    for (XmlAttribute attribute : attributes) {
+      value.append("<item name=\"").append(attribute.getName()).append("\">").append(attribute.getValue()).append("</item>\n");
+    }
+
+    String resName = dialog.getStyleName();
+    if (!AndroidResourceUtil.createValueResource(myModule, resName, ResourceType.STYLE, fileName, dirNames, value.toString())) {
+      return;
+    }
+
+    PsiDocumentManager.getInstance(myModule.getProject()).commitAllDocuments();
+
+    ApplicationManager.getApplication().runWriteAction(new Runnable() {
+      @Override
+      public void run() {
+        for (XmlAttribute attribute : attributes) {
+          attribute.delete();
+        }
+      }
+    });
+
+    myResultResourceName = "@style/" + resName;
+    close(OK_EXIT_CODE);
+  }
+
+  @Override
+  public JComponent getPreferredFocusedComponent() {
+    return myProjectPanel.myTree;
+  }
+
+  @Override
+  protected JComponent createCenterPanel() {
+    return myContentPanel;
+  }
+
+  @Override
+  protected Action[] createLeftSideActions() {
+    return new Action[]{myNewResourceAction};
+  }
+
+  @Override
+  protected void dispose() {
+    super.dispose();
+    Disposer.dispose(myProjectPanel.myTreeBuilder);
+    Disposer.dispose(mySystemPanel.myTreeBuilder);
+  }
+
+  public String getResourceName() {
+    return myResultResourceName;
+  }
+
+  @Override
+  protected void doOKAction() {
+    valueChanged(null);
+    super.doOKAction();
+  }
+
+  @Nullable
+  private static <T> T getSelectedElement(AbstractTreeBuilder treeBuilder, Class<T> elementClass) {
+    Set<T> elements = treeBuilder.getSelectedElements(elementClass);
+    return elements.isEmpty() ? null : elements.iterator().next();
+  }
+
+  @Override
+  public void valueChanged(@Nullable TreeSelectionEvent e) {
+    Component selectedComponent = myContentPanel.getSelectedComponent();
+
+    if (selectedComponent == myColorPicker) {
+      Color color = myColorPicker.getColor();
+      setOKActionEnabled(color != null);
+      myNewResourceAction.setEnabled(false);
+      myResultResourceName = color == null ? null : "#" + toHex(color.getRed()) + toHex(color.getGreen()) + toHex(color.getBlue());
+    }
+    else {
+      boolean isProjectPanel = selectedComponent == myProjectPanel.myComponent;
+      ResourcePanel panel = isProjectPanel ? myProjectPanel : mySystemPanel;
+      ResourceItem element = getSelectedElement(panel.myTreeBuilder, ResourceItem.class);
+      setOKActionEnabled(element != null);
+      myNewResourceAction.setEnabled(isProjectPanel && !panel.myTreeBuilder.getSelectedElements().isEmpty());
+
+      if (element == null) {
+        myResultResourceName = null;
+      }
+      else {
+        String prefix = panel == myProjectPanel ? "@" : ANDROID;
+        myResultResourceName = prefix + element.getName();
+      }
+
+      //panel.showPreview(element, isProjectPanel); // XXX
+    }
+  }
+
+  private static String toHex(int value) {
+    String hex = Integer.toString(value, 16);
+    return hex.length() == 1 ? "0" + hex : hex;
+  }
+
+  private class ResourcePanel {
+    public final Tree myTree;
+    public final AbstractTreeBuilder myTreeBuilder;
+    public final JPanel myComponent;
+
+    private final JPanel myPreviewPanel;
+    private final JTextArea myTextArea;
+    private final JLabel myImageComponent;
+    private final JLabel myNoPreviewComponent;
+
+    private final ResourceGroup[] myGroups;
+
+    public ResourcePanel(AndroidFacet facet, ResourceType[] types, boolean system) {
+      myTree = new Tree();
+      myTree.setModel(new DefaultTreeModel(new DefaultMutableTreeNode()));
+      myTree.setScrollsOnExpand(true);
+      myTree.setRootVisible(false);
+      myTree.setShowsRootHandles(true);
+      new DoubleClickListener() {
+        @Override
+        protected boolean onDoubleClick(MouseEvent e) {
+          if (!myTreeBuilder.getSelectedElements(ResourceItem.class).isEmpty()) {
+            close(OK_EXIT_CODE);
+            return true;
+          }
+          return false;
+        }
+      }.installOn(myTree);
+
+      ToolTipManager.sharedInstance().registerComponent(myTree);
+      TreeUtil.installActions(myTree);
+
+      ResourceManager manager = facet.getResourceManager(system ? AndroidUtils.SYSTEM_RESOURCE_PACKAGE : null);
+      myGroups = new ResourceGroup[types.length];
+
+      for (int i = 0; i < types.length; i++) {
+        myGroups[i] = new ResourceGroup(types[i], manager);
+      }
+
+      myTreeBuilder =
+        new AbstractTreeBuilder(myTree, (DefaultTreeModel)myTree.getModel(), new TreeContentProvider(myGroups), null);
+      myTreeBuilder.initRootNode();
+
+      TreeSelectionModel selectionModel = myTree.getSelectionModel();
+      selectionModel.setSelectionMode(TreeSelectionModel.SINGLE_TREE_SELECTION);
+      selectionModel.addTreeSelectionListener(ResourceDialog.this);
+
+      myTree.setCellRenderer(new NodeRenderer() {
+        @Override
+        protected void doAppend(@NotNull @Nls String fragment,
+                                @NotNull SimpleTextAttributes attributes,
+                                boolean isMainText,
+                                boolean selected) {
+          SpeedSearchUtil.appendFragmentsForSpeedSearch(myTree, fragment, attributes, selected, this);
+        }
+
+        @Override
+        public void doAppend(@NotNull String fragment, @NotNull SimpleTextAttributes attributes, boolean selected) {
+          SpeedSearchUtil.appendFragmentsForSpeedSearch(myTree, fragment, attributes, selected, this);
+        }
+
+        @Override
+        public void doAppend(String fragment, boolean selected) {
+          SpeedSearchUtil.appendFragmentsForSpeedSearch(myTree, fragment, SimpleTextAttributes.REGULAR_ATTRIBUTES, selected, this);
+        }
+      });
+      new TreeSpeedSearch(myTree, TreeSpeedSearch.NODE_DESCRIPTOR_TOSTRING, true);
+
+      myComponent = new JPanel(new BorderLayout(0, 5));
+      myComponent.add(ScrollPaneFactory.createScrollPane(myTree), BorderLayout.CENTER);
+
+      myPreviewPanel = new JPanel(new CardLayout());
+      //myComponent.add(myPreviewPanel, BorderLayout.SOUTH); // XXX
+
+      myTextArea = new JTextArea(5, 20);
+      myPreviewPanel.add(ScrollPaneFactory.createScrollPane(myTextArea), TEXT);
+
+      myImageComponent = new JLabel();
+      myImageComponent.setHorizontalAlignment(SwingConstants.CENTER);
+      myImageComponent.setVerticalAlignment(SwingConstants.CENTER);
+      myPreviewPanel.add(myImageComponent, IMAGE);
+
+      myNoPreviewComponent = new JLabel("No Preview");
+      myNoPreviewComponent.setHorizontalAlignment(SwingConstants.CENTER);
+      myNoPreviewComponent.setVerticalAlignment(SwingConstants.CENTER);
+      myPreviewPanel.add(myNoPreviewComponent, NONE);
+    }
+
+    public void showPreview(@Nullable ResourceItem element, boolean isProjectPanel) {
+      CardLayout layout = (CardLayout)myPreviewPanel.getLayout();
+
+      if (element == null) {
+        layout.show(myPreviewPanel, NONE);
+        return;
+      }
+
+      try {
+        VirtualFile file = element.getFile();
+        if (file == null) {
+          myTextArea.setText(null); // XXX
+          myTextArea.setEditable(isProjectPanel);
+          layout.show(myPreviewPanel, TEXT);
+        }
+        else if (ImageFileTypeManager.getInstance().isImage(file)) {
+          Icon icon = element.getPreviewIcon();
+          if (icon == null) {
+            icon = new SizedIcon(100, 100, new ImageIcon(file.getPath()));
+            element.setPreviewIcon(icon);
+          }
+          myImageComponent.setIcon(icon);
+          layout.show(myPreviewPanel, IMAGE);
+        }
+        else if (file.getFileType() == XmlFileType.INSTANCE) {
+          String value = element.getPreviewString();
+          if (value == null) {
+            value = new String(file.contentsToByteArray());
+            element.setPreviewString(value);
+          }
+          myTextArea.setText(value);
+          myTextArea.setEditable(isProjectPanel);
+          layout.show(myPreviewPanel, TEXT);
+        }
+        else {
+          layout.show(myPreviewPanel, NONE);
+        }
+      }
+      catch (IOException e) {
+        layout.show(myPreviewPanel, NONE);
+      }
+    }
+
+    private void select(String type, String name) {
+      for (ResourceGroup group : myGroups) {
+        if (type.equalsIgnoreCase(group.getName())) {
+          for (ResourceItem item : group.getItems()) {
+            if (name.equals(item.toString())) {
+              myTreeBuilder.select(item);
+              return;
+            }
+          }
+          return;
+        }
+      }
+    }
+  }
+
+  private static class ResourceGroup {
+    private List<ResourceItem> myItems = new ArrayList<ResourceItem>();
+    private final ResourceType myType;
+
+    public ResourceGroup(ResourceType type, ResourceManager manager) {
+      myType = type;
+
+      String resourceType = type.getName();
+
+      Collection<String> resourceNames = manager.getValueResourceNames(resourceType);
+      for (String resourceName : resourceNames) {
+        myItems.add(new ResourceItem(this, resourceName, null, RESOURCE_ITEM_ICON));
+      }
+
+      Set<String> fileNames = new HashSet<String>();
+      List<VirtualFile> dirs = manager.getResourceSubdirs(resourceType);
+      for (VirtualFile dir : dirs) {
+        for (VirtualFile resourceFile : dir.getChildren()) {
+          if (!resourceFile.isDirectory()) {
+            String fileName = AndroidCommonUtils.getResourceName(resourceType, resourceFile.getName());
+            if (fileNames.add(fileName)) {
+              myItems.add(new ResourceItem(this, fileName, resourceFile, resourceFile.getFileType().getIcon()));
+            }
+          }
+        }
+      }
+
+      if (type == ResourceType.ID) {
+        for (String id : manager.getIds()) {
+          if (!resourceNames.contains(id)) {
+            myItems.add(new ResourceItem(this, id, null, RESOURCE_ITEM_ICON));
+          }
+        }
+      }
+
+      Collections.sort(myItems, new Comparator<ResourceItem>() {
+        @Override
+        public int compare(ResourceItem resource1, ResourceItem resource2) {
+          return resource1.toString().compareTo(resource2.toString());
+        }
+      });
+    }
+
+    public ResourceType getType() {
+      return myType;
+    }
+
+    public String getName() {
+      return myType.getName();
+    }
+
+    public List<ResourceItem> getItems() {
+      return myItems;
+    }
+
+    @Override
+    public String toString() {
+      return myType.getDisplayName();
+    }
+  }
+
+  private static class ResourceItem {
+    private final ResourceGroup myGroup;
+    private final String myName;
+    private final VirtualFile myFile;
+    private final Icon myIcon;
+    private String myPreviewString;
+    private Icon myPreviewIcon;
+
+    public ResourceItem(@NotNull ResourceGroup group, @NotNull String name, @Nullable VirtualFile file, Icon icon) {
+      myGroup = group;
+      myName = name;
+      myFile = file;
+      myIcon = icon;
+    }
+
+    public ResourceGroup getGroup() {
+      return myGroup;
+    }
+
+    public String getName() {
+      return myGroup.getName() + "/" + myName;
+    }
+
+    public VirtualFile getFile() {
+      return myFile;
+    }
+
+    public Icon getIcon() {
+      return myIcon;
+    }
+
+    public String getPreviewString() {
+      return myPreviewString;
+    }
+
+    public void setPreviewString(String previewString) {
+      myPreviewString = previewString;
+    }
+
+    public Icon getPreviewIcon() {
+      return myPreviewIcon;
+    }
+
+    public void setPreviewIcon(Icon previewIcon) {
+      myPreviewIcon = previewIcon;
+    }
+
+    @Override
+    public String toString() {
+      return myName;
+    }
+  }
+
+  private static class TreeContentProvider extends AbstractTreeStructure {
+    private final Object myTreeRoot = new Object();
+    private final ResourceGroup[] myGroups;
+
+    public TreeContentProvider(ResourceGroup[] groups) {
+      myGroups = groups;
+    }
+
+    @Override
+    public Object getRootElement() {
+      return myTreeRoot;
+    }
+
+    @Override
+    public Object[] getChildElements(Object element) {
+      if (element == myTreeRoot) {
+        return myGroups;
+      }
+      if (element instanceof ResourceGroup) {
+        ResourceGroup group = (ResourceGroup)element;
+        return group.getItems().toArray();
+      }
+      return ArrayUtil.EMPTY_OBJECT_ARRAY;
+    }
+
+    @Override
+    public Object getParentElement(Object element) {
+      if (element instanceof ResourceItem) {
+        ResourceItem resource = (ResourceItem)element;
+        return resource.getGroup();
+      }
+      return null;
+    }
+
+    @NotNull
+    @Override
+    public NodeDescriptor createDescriptor(Object element, NodeDescriptor parentDescriptor) {
+      TreeNodeDescriptor descriptor = new TreeNodeDescriptor(parentDescriptor, element, element == null ? null : element.toString());
+      if (element instanceof ResourceGroup) {
+        descriptor.setIcon(AllIcons.Nodes.TreeOpen, AllIcons.Nodes.TreeClosed);
+      }
+      else if (element instanceof ResourceItem) {
+        descriptor.setIcon(((ResourceItem)element).getIcon());
+      }
+      return descriptor;
+    }
+
+    @Override
+    public boolean hasSomethingToCommit() {
+      return false;
+    }
+
+    @Override
+    public void commit() {
+    }
+  }
+}