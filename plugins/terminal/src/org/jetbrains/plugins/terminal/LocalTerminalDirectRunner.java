/*
 * Copyright 2000-2016 JetBrains s.r.o.
 *
 * Licensed under the Apache License, Version 2.0 (the "License");
 * you may not use this file except in compliance with the License.
 * You may obtain a copy of the License at
 *
 * http://www.apache.org/licenses/LICENSE-2.0
 *
 * Unless required by applicable law or agreed to in writing, software
 * distributed under the License is distributed on an "AS IS" BASIS,
 * WITHOUT WARRANTIES OR CONDITIONS OF ANY KIND, either express or implied.
 * See the License for the specific language governing permissions and
 * limitations under the License.
 */
package org.jetbrains.plugins.terminal;

import com.google.common.collect.Lists;
import com.intellij.execution.TaskExecutor;
<<<<<<< HEAD
import com.intellij.execution.process.ProcessAdapter;
import com.intellij.execution.process.ProcessEvent;
import com.intellij.execution.process.ProcessHandler;
import com.intellij.execution.process.ProcessWaitFor;
import com.intellij.internal.statistic.service.fus.collectors.FUSUsageContext;
=======
import com.intellij.execution.configurations.EncodingEnvironmentUtil;
import com.intellij.execution.process.*;
import com.intellij.openapi.application.Application;
import com.intellij.openapi.application.ApplicationManager;
import com.intellij.openapi.components.PathMacroManager;
>>>>>>> e3455055
import com.intellij.openapi.diagnostic.Logger;
import com.intellij.openapi.project.Project;
import com.intellij.openapi.util.SystemInfo;
import com.intellij.openapi.util.io.FileUtil;
import com.intellij.openapi.util.text.StringUtil;
import com.intellij.openapi.vfs.CharsetToolkit;
import com.intellij.util.ArrayUtil;
import com.intellij.util.EnvironmentUtil;
import com.intellij.util.concurrency.AppExecutorUtil;
import com.intellij.util.containers.ContainerUtil;
import com.intellij.util.text.CaseInsensitiveStringHashingStrategy;
import com.jediterm.pty.PtyProcessTtyConnector;
import com.jediterm.terminal.TtyConnector;
import com.pty4j.PtyProcess;
import com.pty4j.util.PtyUtil;
import gnu.trove.THashMap;
import org.jetbrains.annotations.NotNull;
import org.jetbrains.annotations.Nullable;

import java.io.File;
import java.io.IOException;
import java.io.OutputStream;
import java.net.URL;
import java.nio.charset.Charset;
import java.util.List;
import java.util.Map;
import java.util.concurrent.ExecutionException;
import java.util.concurrent.Future;

/**
 * @author traff
 */
public class LocalTerminalDirectRunner extends AbstractTerminalRunner<PtyProcess> {
  private static final Logger LOG = Logger.getInstance(LocalTerminalDirectRunner.class);
  public static final String JEDITERM_USER_RCFILE = "JEDITERM_USER_RCFILE";
  public static final String ZDOTDIR = "ZDOTDIR";
  public static final String XDG_CONFIG_HOME = "XDG_CONFIG_HOME";


  private final Charset myDefaultCharset;

  public LocalTerminalDirectRunner(Project project) {
    super(project);
    myDefaultCharset = CharsetToolkit.UTF8_CHARSET;
  }

  private static boolean hasLoginArgument(String name) {
    return name.equals("bash") || name.equals("sh") || name.equals("zsh");
  }

  private static String getShellName(@Nullable String path) {
    if (path == null) {
      return null;
    }
    else {
      return new File(path).getName();
    }
  }

  private static String findRCFile(String shellName) {
    if (shellName != null) {
      if ("sh".equals(shellName)) {
        shellName = "bash";
      }
      try {
        String rcfile = "jediterm-" + shellName + ".in";
        if ("zsh".equals(shellName)) {
          rcfile = ".zshrc";
        }
        else if ("fish".equals(shellName)) {
          rcfile = "fish/config.fish";
        }
        URL resource = LocalTerminalDirectRunner.class.getClassLoader().getResource(rcfile);
        if (resource != null && "jar".equals(resource.getProtocol())) {
          File file = new File(new File(PtyUtil.getJarContainingFolderPath(LocalTerminalDirectRunner.class)).getParent(), rcfile);
          if (file.exists()) {
            return file.getAbsolutePath();
          }
        }
        if (resource != null) {
          return resource.getPath();
        }
      }
      catch (Exception e) {
        LOG.warn("Unable to find " + "jediterm-" + shellName + ".in configuration file", e);
      }
    }
    return null;
  }

  @NotNull
  public static LocalTerminalDirectRunner createTerminalRunner(Project project) {
    return new LocalTerminalDirectRunner(project);
  }

  @Override
  protected PtyProcess createProcess(@Nullable String directory) throws ExecutionException {
<<<<<<< HEAD
    Map<String, String> envs = new THashMap<>(SystemInfo.isWindows ? CaseInsensitiveStringHashingStrategy.INSTANCE
                                                                   : ContainerUtil.canonicalStrategy());
    envs.putAll(System.getenv());
    if (!SystemInfo.isWindows) {
      envs.put("TERM", "xterm-256color");
=======
    Map<String, String> envs = getTerminalEnvironment();
    try {
      return PtyProcess.exec(getCommand(), envs, directory != null ? directory : currentProjectFolder());
>>>>>>> e3455055
    }

    if (SystemInfo.isMac) {
      EnvironmentUtil.setLocaleEnv(envs, myDefaultCharset);
    }

<<<<<<< HEAD
    String[] command = getCommand(envs);

    for (LocalTerminalCustomizer customizer : LocalTerminalCustomizer.EP_NAME.getExtensions()) {
      try {
        command = customizer.customizeCommandAndEnvironment(myProject, command, envs);

        if (directory == null) {
          directory = customizer.getDefaultFolder(myProject);
        }
      }
      catch (Exception e) {
        LOG.error("Exception during customization of the terminal session", e);
      }
    }
=======
  private Map<String, String> getTerminalEnvironment() {
    Map<String, String> envs = new HashMap<String, String>();

    if (TerminalOptionsProvider.getInstance().passParentEnvs()) {
      envs.putAll(System.getenv());
    }

    envs.put("TERM", "xterm-256color");
    EncodingEnvironmentUtil.setLocaleEnvironmentIfMac(envs, myDefaultCharset);

    PathMacroManager macroManager = PathMacroManager.getInstance(myProject);
    for (Map.Entry<String, String> env : TerminalOptionsProvider.getInstance().getUserSpecifiedEnvs().entrySet()) {
      envs.put(env.getKey(), macroManager.expandPath(env.getValue()));
    }
    return envs;
  }

  private String currentProjectFolder() {
    final ProjectRootManager projectRootManager = ProjectRootManager.getInstance(myProject);
>>>>>>> e3455055

    try {
      TerminalUsageTriggerCollector.Companion.trigger(myProject, "local.exec", FUSUsageContext.create(FUSUsageContext.getOSNameContextData(), SystemInfo.getOsNameAndVersion(), getShellName(command[0])));
      return PtyProcess.exec(command, envs, directory != null
                                            ? directory
                                            : TerminalProjectOptionsProvider.Companion.getInstance(myProject).getStartingDirectory());
    }
    catch (IOException e) {
      throw new ExecutionException(e);
    }
  }

  @Override
  protected ProcessHandler createProcessHandler(final PtyProcess process) {
    return new PtyProcessHandler(process, getShellPath());
  }

  @Override
  protected TtyConnector createTtyConnector(PtyProcess process) {
    return new PtyProcessTtyConnector(process, myDefaultCharset);
  }

  @Override
  public String runningTargetName() {
    return "Local Terminal";
  }

  @Override
  protected String getTerminalConnectionName(PtyProcess process) {
    return "Local Terminal";
  }


  public String[] getCommand(Map<String, String> envs) {

    String shellPath = getShellPath();

    return getCommand(shellPath, envs, TerminalOptionsProvider.Companion.getInstance().shellIntegration());
  }

  private static String getShellPath() {
    return TerminalOptionsProvider.Companion.getInstance().getShellPath();
  }

  @NotNull
  public static String[] getCommand(String shellPath, Map<String, String> envs, boolean shellIntegration) {
    if (SystemInfo.isUnix) {
      List<String> command = Lists.newArrayList(shellPath.split(" "));

      String shellCommand = command.size() > 0 ? command.get(0) : null;
      String shellName = getShellName(shellCommand);

      if (shellName != null) {
        command.remove(0);

        List<String> result = Lists.newArrayList(shellCommand);

        String rcFilePath = findRCFile(shellName);

        if (rcFilePath != null &&
            shellIntegration) {
          if (shellName.equals("bash") || (SystemInfo.isMac && shellName.equals("sh"))) {
            addRcFileArgument(envs, command, result, rcFilePath, "--rcfile");
          }
          else if (shellName.equals("zsh")) {
            String zdotdir = EnvironmentUtil.getEnvironmentMap().get(ZDOTDIR);
            if (StringUtil.isNotEmpty(zdotdir)) {
              envs.put("_OLD_ZDOTDIR", zdotdir);
              File zshRc = new File(FileUtil.expandUserHome(zdotdir), ".zshrc");
              if (zshRc.exists()) {
                envs.put(JEDITERM_USER_RCFILE, zshRc.getAbsolutePath());
              }
            }
            envs.put(ZDOTDIR, new File(rcFilePath).getParent());
          }
          else if (shellName.equals("fish")) {
            String xdgConfig = EnvironmentUtil.getEnvironmentMap().get(XDG_CONFIG_HOME);
            if (StringUtil.isNotEmpty(xdgConfig)) {
              File fishConfig = new File(new File(FileUtil.expandUserHome(xdgConfig), "fish"), "config.fish");
              if (fishConfig.exists()) {
                envs.put(JEDITERM_USER_RCFILE, fishConfig.getAbsolutePath());
              }
              envs.put("OLD_" + XDG_CONFIG_HOME, xdgConfig);
            }

            envs.put(XDG_CONFIG_HOME, new File(rcFilePath).getParentFile().getParent());
          }
        }

        if (!loginOrInteractive(command)) {
          if (hasLoginArgument(shellName) && SystemInfo.isMac) {
            result.add("--login");
          }
          result.add("-i");
        }

        if (isLogin(command)) {
          envs.put("LOGIN_SHELL", "1");
        }

        result.addAll(command);
        return ArrayUtil.toStringArray(result);
      }
      else {
        return ArrayUtil.toStringArray(command);
      }
    }
    else {
      return new String[]{shellPath};
    }
  }

  private static void addRcFileArgument(Map<String, String> envs,
                                        List<String> command,
                                        List<String> result,
                                        String rcFilePath, String rcfileOption) {
    result.add(rcfileOption);
    result.add(rcFilePath);
    int idx = command.indexOf(rcfileOption);
    if (idx >= 0) {
      command.remove(idx);
      if (idx < command.size()) {
        envs.put(JEDITERM_USER_RCFILE, FileUtil.expandUserHome(command.get(idx)));
        command.remove(idx);
      }
    }
  }

  private static boolean loginOrInteractive(List<String> command) {
    return command.contains("-i") || isLogin(command);
  }

  private static boolean isLogin(List<String> command) {
    return command.contains("--login") || command.contains("-l");
  }

  private static class PtyProcessHandler extends ProcessHandler implements TaskExecutor {

    private final PtyProcess myProcess;
    private final ProcessWaitFor myWaitFor;

    PtyProcessHandler(PtyProcess process, @NotNull String presentableName) {
      myProcess = process;
      myWaitFor = new ProcessWaitFor(process, this, presentableName);
    }

    @Override
    public void startNotify() {
      addProcessListener(new ProcessAdapter() {
        @Override
        public void startNotified(@NotNull ProcessEvent event) {
          try {
            myWaitFor.setTerminationCallback(integer -> notifyProcessTerminated(integer));
          }
          finally {
            removeProcessListener(this);
          }
        }
      });

      super.startNotify();
    }

    @Override
    protected void destroyProcessImpl() {
      myProcess.destroy();
    }

    @Override
    protected void detachProcessImpl() {
      destroyProcessImpl();
    }

    @Override
    public boolean detachIsDefault() {
      return false;
    }

    @Override
    public boolean isSilentlyDestroyOnClose() {
      return true;
    }

    @Nullable
    @Override
    public OutputStream getProcessInput() {
      return myProcess.getOutputStream();
    }

    @NotNull
    @Override
    public Future<?> executeTask(@NotNull Runnable task) {
      return AppExecutorUtil.getAppExecutorService().submit(task);
    }
  }
}<|MERGE_RESOLUTION|>--- conflicted
+++ resolved
@@ -17,19 +17,17 @@
 
 import com.google.common.collect.Lists;
 import com.intellij.execution.TaskExecutor;
-<<<<<<< HEAD
+
 import com.intellij.execution.process.ProcessAdapter;
 import com.intellij.execution.process.ProcessEvent;
 import com.intellij.execution.process.ProcessHandler;
 import com.intellij.execution.process.ProcessWaitFor;
 import com.intellij.internal.statistic.service.fus.collectors.FUSUsageContext;
-=======
 import com.intellij.execution.configurations.EncodingEnvironmentUtil;
 import com.intellij.execution.process.*;
 import com.intellij.openapi.application.Application;
 import com.intellij.openapi.application.ApplicationManager;
 import com.intellij.openapi.components.PathMacroManager;
->>>>>>> e3455055
 import com.intellij.openapi.diagnostic.Logger;
 import com.intellij.openapi.project.Project;
 import com.intellij.openapi.util.SystemInfo;
@@ -54,6 +52,7 @@
 import java.io.OutputStream;
 import java.net.URL;
 import java.nio.charset.Charset;
+import java.util.HashMap;
 import java.util.List;
 import java.util.Map;
 import java.util.concurrent.ExecutionException;
@@ -125,26 +124,34 @@
     return new LocalTerminalDirectRunner(project);
   }
 
+
+  private Map<String, String> getTerminalEnvironment() {
+
+
+    Map<String, String> envs = new HashMap<String, String>();
+
+    if (TerminalOptionsProvider.Companion.getInstance().passParentEnvs()) {
+      envs.putAll(System.getenv());
+    }
+
+    envs.put("TERM", "xterm-256color");
+    EncodingEnvironmentUtil.setLocaleEnvironmentIfMac(envs, myDefaultCharset);
+
+    PathMacroManager macroManager = PathMacroManager.getInstance(myProject);
+    for (Map.Entry<String, String> env : TerminalOptionsProvider.Companion.getInstance().getUserSpecifiedEnvs().entrySet()) {
+      envs.put(env.getKey(), macroManager.expandPath(env.getValue()));
+    }
+    return envs;
+  }
+
   @Override
   protected PtyProcess createProcess(@Nullable String directory) throws ExecutionException {
-<<<<<<< HEAD
-    Map<String, String> envs = new THashMap<>(SystemInfo.isWindows ? CaseInsensitiveStringHashingStrategy.INSTANCE
-                                                                   : ContainerUtil.canonicalStrategy());
-    envs.putAll(System.getenv());
-    if (!SystemInfo.isWindows) {
-      envs.put("TERM", "xterm-256color");
-=======
     Map<String, String> envs = getTerminalEnvironment();
-    try {
-      return PtyProcess.exec(getCommand(), envs, directory != null ? directory : currentProjectFolder());
->>>>>>> e3455055
-    }
 
     if (SystemInfo.isMac) {
       EnvironmentUtil.setLocaleEnv(envs, myDefaultCharset);
     }
 
-<<<<<<< HEAD
     String[] command = getCommand(envs);
 
     for (LocalTerminalCustomizer customizer : LocalTerminalCustomizer.EP_NAME.getExtensions()) {
@@ -159,27 +166,6 @@
         LOG.error("Exception during customization of the terminal session", e);
       }
     }
-=======
-  private Map<String, String> getTerminalEnvironment() {
-    Map<String, String> envs = new HashMap<String, String>();
-
-    if (TerminalOptionsProvider.getInstance().passParentEnvs()) {
-      envs.putAll(System.getenv());
-    }
-
-    envs.put("TERM", "xterm-256color");
-    EncodingEnvironmentUtil.setLocaleEnvironmentIfMac(envs, myDefaultCharset);
-
-    PathMacroManager macroManager = PathMacroManager.getInstance(myProject);
-    for (Map.Entry<String, String> env : TerminalOptionsProvider.getInstance().getUserSpecifiedEnvs().entrySet()) {
-      envs.put(env.getKey(), macroManager.expandPath(env.getValue()));
-    }
-    return envs;
-  }
-
-  private String currentProjectFolder() {
-    final ProjectRootManager projectRootManager = ProjectRootManager.getInstance(myProject);
->>>>>>> e3455055
 
     try {
       TerminalUsageTriggerCollector.Companion.trigger(myProject, "local.exec", FUSUsageContext.create(FUSUsageContext.getOSNameContextData(), SystemInfo.getOsNameAndVersion(), getShellName(command[0])));
