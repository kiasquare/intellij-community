--- conflicted
+++ resolved
@@ -4,12 +4,8 @@
 jpsPluginVersion=1.7.10-release-334
 jpsPluginArtifactsMode=MAVEN
 
-<<<<<<< HEAD
 # The Kotlin Gradle Plugin version used for testing
 # Kotlin Importing Tests will use this version as 'latest master'
 # Native Analyzer Tests will use this Kotlin Gradle Plugin version to infer the corresponding Kotlin/Native version bundled
 # within this Kotlin Gradle Plugin
-kotlinGradlePluginVersion=1.8.0-dev-2023
-=======
-kotlinGradlePluginVersion=1.8.0-dev-2466
->>>>>>> 3b269971
+kotlinGradlePluginVersion=1.8.0-dev-2466